####################################
#### Server & DB Configurations ####
####################################

# Cache Configs
CACHE_STORE=database # Defaults to database. Other available cache store: redis and filesystem
REDIS_URL=           # Redis URL - could be a local redis instance or cloud hosted redis. Also support rediss:// URLs
PGLITE_DATA_DIR=     #../pgLite/ if selecting a directory   --- or memory:// if selecting in memory

# Eliza Port Config
SERVER_PORT=3000

# Supabase Configuration
SUPABASE_URL=
SUPABASE_ANON_KEY=

###############################
#### Client Configurations ####
###############################

# Discord Configuration
DISCORD_APPLICATION_ID=
DISCORD_API_TOKEN=        # Bot token
DISCORD_VOICE_CHANNEL_ID= # The ID of the voice channel the bot should join (optional)

# Farcaster Neynar Configuration
FARCASTER_FID=                # The FID associated with the account your are sending casts from
FARCASTER_NEYNAR_API_KEY=     # Neynar API key: https://neynar.com/
FARCASTER_NEYNAR_SIGNER_UUID= # Signer for the account you are sending casts from. Create a signer here: https://dev.neynar.com/app
FARCASTER_DRY_RUN=false       # Set to true if you want to run the bot without actually publishing casts
FARCASTER_POLL_INTERVAL=120   # How often (in seconds) the bot should check for farcaster interactions (replies and mentions)

# Telegram Configuration
TELEGRAM_BOT_TOKEN=

# Twitter/X Configuration
TWITTER_DRY_RUN=false
TWITTER_USERNAME= # Account username
TWITTER_PASSWORD= # Account password
TWITTER_EMAIL=    # Account email
TWITTER_2FA_SECRET=
TWITTER_POLL_INTERVAL=120   # How often (in seconds) the bot should check for interactions
TWITTER_SEARCH_ENABLE=FALSE # Enable timeline search, WARNING this greatly increases your chance of getting banned
TWITTER_TARGET_USERS=       # Comma separated list of Twitter user names to interact with
TWITTER_RETRY_LIMIT=        # Maximum retry attempts for Twitter login
TWITTER_SPACES_ENABLE=false # Enable or disable Twitter Spaces logic
# Post Interval Settings (in minutes)
ENABLE_POST=       # Default: true
POST_INTERVAL_MIN= # Default: 90
POST_INTERVAL_MAX= # Default: 180
POST_IMMEDIATELY=  # Default: false
# Twitter action processing configuration
ACTION_INTERVAL=               # Interval in minutes between action processing runs (default: 5 minutes)
ENABLE_ACTION_PROCESSING=false # Set to true to enable the action processing loop
MAX_ACTIONS_PROCESSING=1       # Maximum number of actions (e.g., retweets, likes) to process in a single cycle. Helps prevent excessive or uncontrolled actions.
ACTION_TIMELINE_TYPE=foryou    # Type of timeline to interact with. Options: "foryou" or "following". Default: "foryou"
# CONFIGURATION FOR APPROVING TWEETS BEFORE IT GETS POSTED
TWITTER_APPROVAL_DISCORD_CHANNEL_ID=  # Channel ID for the Discord bot to listen and send approval messages
TWITTER_APPROVAL_DISCORD_BOT_TOKEN=   # Discord bot token (this could be a different bot token from DISCORD_API_TOKEN)
TWITTER_APPROVAL_ENABLED=             # Enable or disable Twitter approval logic #Default is false
TWITTER_APPROVAL_CHECK_INTERVAL=60000 # Default: 60 seconds

# WhatsApp Cloud API Configuration
WHATSAPP_ACCESS_TOKEN=         # Permanent access token from Facebook Developer Console
WHATSAPP_PHONE_NUMBER_ID=      # Phone number ID from WhatsApp Business API
WHATSAPP_BUSINESS_ACCOUNT_ID=  # Business Account ID from Facebook Business Manager
WHATSAPP_WEBHOOK_VERIFY_TOKEN= # Custom string for webhook verification
WHATSAPP_API_VERSION=v17.0     # WhatsApp API version (default: v17.0)

# Direct Client Setting
EXPRESS_MAX_PAYLOAD= # Default: 100kb

#######################################
#### Model Provider Configurations ####
#######################################

# OpenAI Configuration
OPENAI_API_KEY=         # OpenAI API key, starting with sk-
OPENAI_API_URL=         # OpenAI API Endpoint (optional), Default: https://api.openai.com/v1
SMALL_OPENAI_MODEL=     # Default: gpt-4o-mini
MEDIUM_OPENAI_MODEL=    # Default: gpt-4o
LARGE_OPENAI_MODEL=     # Default: gpt-4o
EMBEDDING_OPENAI_MODEL= # Default: text-embedding-3-small
IMAGE_OPENAI_MODEL=     # Default: dall-e-3
USE_OPENAI_EMBEDDING=   # Set to TRUE for OpenAI/1536, leave blank for local

# Eternal AI's Decentralized Inference API
ETERNALAI_URL=
ETERNALAI_MODEL=         # Default: "neuralmagic/Meta-Llama-3.1-405B-Instruct-quantized.w4a16"
ETERNALAI_CHAIN_ID=45762 #Default: "45762"
ETERNALAI_API_KEY=
ETERNALAI_LOG=false #Default: false

# Hyperbolic Configuration
HYPERBOLIC_API_KEY= # Hyperbolic API Key
HYPERBOLIC_MODEL=
IMAGE_HYPERBOLIC_MODEL=  # Default: FLUX.1-dev
SMALL_HYPERBOLIC_MODEL=  # Default: meta-llama/Llama-3.2-3B-Instruct
MEDIUM_HYPERBOLIC_MODEL= # Default: meta-llama/Meta-Llama-3.1-70B-Instruct
LARGE_HYPERBOLIC_MODEL=  # Default: meta-llama/Meta-Llama-3.1-405-Instruct

# Infera Configuration
<<<<<<< HEAD
INFERA_API_KEY=      # visit api.infera.org/docs to obtain an API key under /signup_user
INFERA_MODEL=        # Default: llama3.2:latest
INFERA_SERVER_URL=   # Default: https://api.infera.org/
SMALL_INFERA_MODEL=  #Recommended: llama3.2:latest
MEDIUM_INFERA_MODEL= #Recommended: mistral-nemo:latest
LARGE_INFERA_MODEL=  #Recommended: mistral-small:latest

# Venice Configuration
VENICE_API_KEY=      # generate from venice settings
SMALL_VENICE_MODEL=  # Default: llama-3.3-70b
MEDIUM_VENICE_MODEL= # Default: llama-3.3-70b
LARGE_VENICE_MODEL=  # Default: llama-3.1-405b
IMAGE_VENICE_MODEL=  # Default: fluently-xl

# Nineteen.ai Configuration
NINETEEN_AI_API_KEY=      # Get a free api key from https://nineteen.ai/app/api
SMALL_NINETEEN_AI_MODEL=  # Default: unsloth/Llama-3.2-3B-Instruct
MEDIUM_NINETEEN_AI_MODEL= # Default: unsloth/Meta-Llama-3.1-8B-Instruct
LARGE_NINETEEN_AI_MODEL=  # Default: hugging-quants/Meta-Llama-3.1-70B-Instruct-AWQ-INT4
IMAGE_NINETEEN_AI_MODE=   # Default: dataautogpt3/ProteusV0.4-Lightning

# Akash Chat API Configuration docs: https://chatapi.akash.network/documentation
AKASH_CHAT_API_KEY=          # Get from https://chatapi.akash.network/
SMALL_AKASH_CHAT_API_MODEL=  # Default: Meta-Llama-3-2-3B-Instruct
MEDIUM_AKASH_CHAT_API_MODEL= # Default: Meta-Llama-3-3-70B-Instruct
LARGE_AKASH_CHAT_API_MODEL=  # Default: Meta-Llama-3-1-405B-Instruct-FP8
=======
 INFERA_API_KEY=              # visit api.infera.org/docs to obtain an API key under /signup_user
 INFERA_MODEL=                # Default: llama3.2:latest
 INFERA_SERVER_URL=           # Default: https://api.infera.org/
 SMALL_INFERA_MODEL=          #Recommended: llama3.2:latest
 MEDIUM_INFERA_MODEL=         #Recommended: mistral-nemo:latest
 LARGE_INFERA_MODEL=          #Recommended: mistral-small:latest

 # Venice Configuration
 VENICE_API_KEY=                 # generate from venice settings
 SMALL_VENICE_MODEL=             # Default: llama-3.3-70b
 MEDIUM_VENICE_MODEL=            # Default: llama-3.3-70b
 LARGE_VENICE_MODEL=             # Default: llama-3.1-405b
 IMAGE_VENICE_MODEL=             # Default: fluently-xl

 # Nineteen.ai Configuration
 NINETEEN_AI_API_KEY=      # Get a free api key from https://nineteen.ai/app/api
 SMALL_NINETEEN_AI_MODEL=  # Default: unsloth/Llama-3.2-3B-Instruct
 MEDIUM_NINETEEN_AI_MODEL= # Default: unsloth/Meta-Llama-3.1-8B-Instruct
 LARGE_NINETEEN_AI_MODEL=  # Default: hugging-quants/Meta-Llama-3.1-70B-Instruct-AWQ-INT4
 IMAGE_NINETEEN_AI_MODE=   # Default: dataautogpt3/ProteusV0.4-Lightning

 # Akash Chat API Configuration docs: https://chatapi.akash.network/documentation
 AKASH_CHAT_API_KEY= # Get from https://chatapi.akash.network/
 SMALL_AKASH_CHAT_API_MODEL=  # Default: Meta-Llama-3-2-3B-Instruct
 MEDIUM_AKASH_CHAT_API_MODEL= # Default: Meta-Llama-3-3-70B-Instruct
 LARGE_AKASH_CHAT_API_MODEL=  # Default: Meta-Llama-3-1-405B-Instruct-FP8
>>>>>>> 64b4174c

# Livepeer configuration
LIVEPEER_GATEWAY_URL= # Free inference gateways and docs: https://livepeer-eliza.com/
LIVEPEER_IMAGE_MODEL= # Default: ByteDance/SDXL-Lightning

# Speech Synthesis
ELEVENLABS_XI_API_KEY= # API key from elevenlabs

# Transcription Provider
TRANSCRIPTION_PROVIDER= # Default: local (possible values: openai, deepgram, local)

# ElevenLabs Settings
ELEVENLABS_MODEL_ID=eleven_multilingual_v2
ELEVENLABS_VOICE_ID=21m00Tcm4TlvDq8ikWAM
ELEVENLABS_VOICE_STABILITY=0.5
ELEVENLABS_VOICE_SIMILARITY_BOOST=0.9
ELEVENLABS_VOICE_STYLE=0.66
ELEVENLABS_VOICE_USE_SPEAKER_BOOST=false
ELEVENLABS_OPTIMIZE_STREAMING_LATENCY=4
ELEVENLABS_OUTPUT_FORMAT=pcm_16000

# OpenRouter Configuration
OPENROUTER_API_KEY= # OpenRouter API Key
OPENROUTER_MODEL=   # Default: uses hermes 70b/405b
SMALL_OPENROUTER_MODEL=
MEDIUM_OPENROUTER_MODEL=
LARGE_OPENROUTER_MODEL=

# REDPILL Configuration (https://docs.red-pill.ai/get-started/supported-models)
REDPILL_API_KEY= # REDPILL API Key
REDPILL_MODEL=
SMALL_REDPILL_MODEL=  # Default: gpt-4o-mini
MEDIUM_REDPILL_MODEL= # Default: gpt-4o
LARGE_REDPILL_MODEL=  # Default: gpt-4o

# Grok Configuration
GROK_API_KEY=         # GROK/xAI API Key
SMALL_GROK_MODEL=     # Default: grok-2-1212
MEDIUM_GROK_MODEL=    # Default: grok-2-1212
LARGE_GROK_MODEL=     # Default: grok-2-1212
EMBEDDING_GROK_MODEL= # Default: grok-2-1212

# Ollama Configuration
OLLAMA_SERVER_URL= # Default: localhost:11434
OLLAMA_MODEL=
USE_OLLAMA_EMBEDDING=   # Set to TRUE for OLLAMA/1024, leave blank for local
OLLAMA_EMBEDDING_MODEL= # Default: mxbai-embed-large
SMALL_OLLAMA_MODEL=     # Default: llama3.2
MEDIUM_OLLAMA_MODEL=    # Default: hermes3
LARGE_OLLAMA_MODEL=     # Default: hermes3:70b

# Google Configuration
GOOGLE_MODEL=
SMALL_GOOGLE_MODEL=     # Default: gemini-1.5-flash-latest
MEDIUM_GOOGLE_MODEL=    # Default: gemini-1.5-flash-latest
LARGE_GOOGLE_MODEL=     # Default: gemini-1.5-pro-latest
EMBEDDING_GOOGLE_MODEL= # Default: text-embedding-004

# Mistral Configuration
MISTRAL_MODEL=
SMALL_MISTRAL_MODEL=            # Default: mistral-small-latest
MEDIUM_MISTRAL_MODEL=           # Default: mistral-large-latest
LARGE_MISTRAL_MODEL=            # Default: mistral-large-latest

# Groq Configuration
GROQ_API_KEY=         # Starts with gsk_
SMALL_GROQ_MODEL=     # Default: llama-3.1-8b-instant
MEDIUM_GROQ_MODEL=    # Default: llama-3.3-70b-versatile
LARGE_GROQ_MODEL=     # Default: llama-3.2-90b-vision-preview
EMBEDDING_GROQ_MODEL= # Default: llama-3.1-8b-instant

# LlamaLocal Configuration
LLAMALOCAL_PATH= # Default: "" which is the current directory in plugin-node/dist/ which gets destroyed and recreated on every build

# NanoGPT Configuration
SMALL_NANOGPT_MODEL=  # Default: gpt-4o-mini
MEDIUM_NANOGPT_MODEL= # Default: gpt-4o
LARGE_NANOGPT_MODEL=  # Default: gpt-4o

# Anthropic Configuration
ANTHROPIC_API_KEY=      # For Claude
SMALL_ANTHROPIC_MODEL=  # Default: claude-3-haiku-20240307
MEDIUM_ANTHROPIC_MODEL= # Default: claude-3-5-sonnet-20241022
LARGE_ANTHROPIC_MODEL=  # Default: claude-3-5-sonnet-20241022

# Heurist Configuration
HEURIST_API_KEY=      # Get from https://heurist.ai/dev-access
SMALL_HEURIST_MODEL=  # Default: meta-llama/llama-3-70b-instruct
MEDIUM_HEURIST_MODEL= # Default: meta-llama/llama-3-70b-instruct
LARGE_HEURIST_MODEL=  # Default: meta-llama/llama-3.1-405b-instruct
HEURIST_IMAGE_MODEL=  # Default: PepeXL

# Gaianet Configuration
GAIANET_MODEL=
GAIANET_SERVER_URL=
SMALL_GAIANET_MODEL=       # Default: llama3b
SMALL_GAIANET_SERVER_URL=  # Default: https://llama3b.gaia.domains/v1
MEDIUM_GAIANET_MODEL=      # Default: llama
MEDIUM_GAIANET_SERVER_URL= # Default: https://llama8b.gaia.domains/v1
LARGE_GAIANET_MODEL=       # Default: qwen72b
LARGE_GAIANET_SERVER_URL=  # Default: https://qwen72b.gaia.domains/v1
GAIANET_EMBEDDING_MODEL=
USE_GAIANET_EMBEDDING= # Set to TRUE for GAIANET/768, leave blank for local

# Volcengine Configuration
VOLENGINE_API_URL= # Volcengine API Endpoint, Default: https://open.volcengineapi.com/api/v3/
VOLENGINE_MODEL=
SMALL_VOLENGINE_MODEL=     # Default: doubao-lite-128k
MEDIUM_VOLENGINE_MODEL=    # Default: doubao-pro-128k
LARGE_VOLENGINE_MODEL=     # Default: doubao-pro-256k
VOLENGINE_EMBEDDING_MODEL= # Default: doubao-embedding

# DeepSeek Configuration
DEEPSEEK_API_KEY=              #Your DeepSeek API key
DEEPSEEK_API_URL=              # Default: https://api.deepseek.com
SMALL_DEEPSEEK_MODEL=          # Default: deepseek-chat
MEDIUM_DEEPSEEK_MODEL=         # Default: deepseek-chat
LARGE_DEEPSEEK_MODEL=          # Default: deepseek-chat


# fal.ai Configuration
FAL_API_KEY=
FAL_AI_LORA_PATH=

# LetzAI Configuration
LETZAI_API_KEY= # LetzAI API Key
LETZAI_MODELS=  # list of Letzai models to add to each prompt, e.g.: "@modelname1, @modelname2"

# Galadriel Configuration
GALADRIEL_API_KEY=gal-*      # Get from https://dashboard.galadriel.com/
SMALL_GALADRIEL_MODEL=       # Default: gpt-4o-mini
MEDIUM_GALADRIEL_MODEL=      # Default: gpt-4o
LARGE_GALADRIEL_MODEL=       # Default: gpt-4o
GALADRIEL_FINE_TUNE_API_KEY= # Use an OpenAI key to use a fine-tuned model with the verified inference endpoint

# Remaining Provider Configurations
GOOGLE_GENERATIVE_AI_API_KEY= # Gemini API key
ALI_BAILIAN_API_KEY=          # Ali Bailian API Key
NANOGPT_API_KEY=              # NanoGPT API Key
TOGETHER_API_KEY=             # Together API Key

######################################
#### Crypto Plugin Configurations ####
######################################

# CoinMarketCap / CMC
COINMARKETCAP_API_KEY=

# CoinGecko
COINGECKO_API_KEY=
COINGECKO_PRO_API_KEY=

# EVM
EVM_PRIVATE_KEY=
EVM_PROVIDER_URL=

# Avalanche
AVALANCHE_PRIVATE_KEY=
AVALANCHE_PUBLIC_KEY=

# Arthera
ARTHERA_PRIVATE_KEY=

# Solana
SOLANA_PRIVATE_KEY=
SOLANA_PUBLIC_KEY=
SOLANA_CLUSTER=           # Default: devnet. Solana Cluster: 'devnet' | 'testnet' | 'mainnet-beta'
SOLANA_ADMIN_PRIVATE_KEY= # This wallet is used to verify NFTs
SOLANA_ADMIN_PUBLIC_KEY=  # This wallet is used to verify NFTs
SOLANA_VERIFY_TOKEN=      # Authentication token for calling the verification API

# Fallback Wallet Configuration (deprecated)
WALLET_PRIVATE_KEY=
WALLET_PUBLIC_KEY=

BIRDEYE_API_KEY=

# Solana Configuration
SOL_ADDRESS=So11111111111111111111111111111111111111112
SLIPPAGE=1
BASE_MINT=So11111111111111111111111111111111111111112
SOLANA_RPC_URL=https://api.mainnet-beta.solana.com
HELIUS_API_KEY=

# Abstract Configuration
ABSTRACT_ADDRESS=
ABSTRACT_PRIVATE_KEY=
ABSTRACT_RPC_URL=https://api.testnet.abs.xyz

# Starknet Configuration
STARKNET_ADDRESS=
STARKNET_PRIVATE_KEY=
STARKNET_RPC_URL=

# Lens Network Configuration
LENS_ADDRESS=
LENS_PRIVATE_KEY=

# Coinbase
COINBASE_COMMERCE_KEY=              # From Coinbase developer portal
COINBASE_API_KEY=                   # From Coinbase developer portal
COINBASE_PRIVATE_KEY=               # From Coinbase developer portal
COINBASE_GENERATED_WALLET_ID=       # Not your address but the wallet ID from generating a wallet through the plugin
COINBASE_GENERATED_WALLET_HEX_SEED= # Not your address but the wallet hex seed from generating a wallet through the plugin and calling export
COINBASE_NOTIFICATION_URI=          # For webhook plugin the uri you want to send the webhook to for dummy ones use https://webhook.site

# Coinbase Charity Configuration
IS_CHARITABLE=false # Set to true to enable charity donations
CHARITY_ADDRESS_BASE=0x1234567890123456789012345678901234567890
CHARITY_ADDRESS_SOL=pWvDXKu6CpbKKvKQkZvDA66hgsTB6X2AgFxksYogHLV
CHARITY_ADDRESS_ETH=0x750EF1D7a0b4Ab1c97B7A623D7917CcEb5ea779C
CHARITY_ADDRESS_ARB=0x1234567890123456789012345678901234567890
CHARITY_ADDRESS_POL=0x1234567890123456789012345678901234567890

# thirdweb
THIRDWEB_SECRET_KEY= # Create key on thirdweb developer dashboard: https://thirdweb.com/

# Conflux Configuration
CONFLUX_CORE_PRIVATE_KEY=
CONFLUX_CORE_SPACE_RPC_URL=
CONFLUX_ESPACE_PRIVATE_KEY=
CONFLUX_ESPACE_RPC_URL=
CONFLUX_MEME_CONTRACT_ADDRESS=

# ZeroG
ZEROG_INDEXER_RPC=
ZEROG_EVM_RPC=
ZEROG_PRIVATE_KEY=
ZEROG_FLOW_ADDRESS=

# TEE Configuration
# TEE_MODE options:
# - LOCAL: Uses simulator at localhost:8090 (for local development)
# - DOCKER: Uses simulator at host.docker.internal:8090 (for docker development)
# - PRODUCTION: No simulator, uses production endpoints
# Defaults to OFF if not specified
TEE_MODE=OFF        # LOCAL | DOCKER | PRODUCTION
WALLET_SECRET_SALT= # ONLY define if you want to use TEE Plugin, otherwise it will throw errors

ENABLE_TEE_LOG=false # Set to true to enable TEE logging, only available when running eliza in TEE

# Flow Blockchain Configuration
FLOW_ADDRESS=
FLOW_PRIVATE_KEY=  # Private key for SHA3-256 + P256 ECDSA
FLOW_NETWORK=      # Default: mainnet
FLOW_ENDPOINT_URL= # Default: https://mainnet.onflow.org

# ICP
INTERNET_COMPUTER_PRIVATE_KEY=
INTERNET_COMPUTER_ADDRESS=


#Cloudflare AI Gateway
CLOUDFLARE_GW_ENABLED=        # Set to true to enable Cloudflare AI Gateway
CLOUDFLARE_AI_ACCOUNT_ID=     # Cloudflare AI Account ID - found in the Cloudflare Dashboard under AI Gateway
CLOUDFLARE_AI_GATEWAY_ID=     # Cloudflare AI Gateway ID - found in the Cloudflare Dashboard under AI Gateway

# Aptos
APTOS_PRIVATE_KEY= # Aptos private key
APTOS_NETWORK=     # Must be one of mainnet, testnet

# MultiversX
MVX_PRIVATE_KEY= # Multiversx private key
MVX_NETWORK=     # must be one of mainnet, devnet, testnet

# NEAR
NEAR_WALLET_SECRET_KEY= # NEAR Wallet Secret Key
NEAR_WALLET_PUBLIC_KEY= # NEAR Wallet Public Key
NEAR_ADDRESS=
NEAR_SLIPPAGE=1
NEAR_RPC_URL=https://rpc.testnet.near.org
NEAR_NETWORK=testnet # or mainnet

# ZKsync Era Configuration
ZKSYNC_ADDRESS=
ZKSYNC_PRIVATE_KEY=

# Avail DA Configuration
AVAIL_ADDRESS=
AVAIL_SEED=
AVAIL_APP_ID=0
AVAIL_RPC_URL=wss://avail-turing.public.blastapi.io/ # (Default) Testnet: wss://avail-turing.public.blastapi.io/ | Mainnet: wss://avail-mainnet.public.blastapi.io/

# Marlin
TEE_MARLIN=                      # Set "yes" to enable the plugin
TEE_MARLIN_ATTESTATION_ENDPOINT= # Optional, default "http://127.0.0.1:1350"

# Ton
TON_PRIVATE_KEY= # Ton Mnemonic Seed Phrase Join With Empty String
TON_RPC_URL=     # ton rpc

# Sui
SUI_PRIVATE_KEY= # Sui Mnemonic Seed Phrase (`sui keytool generate ed25519`) , Also support `suiprivatekeyxxxx` (sui keytool export --key-identity 0x63)
SUI_NETWORK=     # must be one of mainnet, testnet, devnet, localnet

# Story
STORY_PRIVATE_KEY=  # Story private key
STORY_API_BASE_URL= # Story API base URL
STORY_API_KEY=      # Story API key
PINATA_JWT=         # Pinata JWT for uploading files to IPFS

# Cosmos
COSMOS_RECOVERY_PHRASE=  # 12 words recovery phrase (need to be in quotes, because of spaces)
COSMOS_AVAILABLE_CHAINS= # mantrachaintestnet2,cosmos  # Array of chains
# Cronos zkEVM
CRONOSZKEVM_ADDRESS=
CRONOSZKEVM_PRIVATE_KEY=

# Fuel Ecosystem (FuelVM)
FUEL_WALLET_PRIVATE_KEY=

# Tokenizer Settings
TOKENIZER_MODEL= # Specify the tokenizer model to be used.
TOKENIZER_TYPE=  # Options: tiktoken (for OpenAI models) or auto (AutoTokenizer from Hugging Face for non-OpenAI models). Default: tiktoken.

# Spheron
SPHERON_PRIVATE_KEY=
SPHERON_PROVIDER_PROXY_URL=
SPHERON_WALLET_ADDRESS=

# Stargaze NFT marketplace from Cosmos (You can use https://graphql.mainnet.stargaze-apis.com/graphql)
STARGAZE_ENDPOINT=

# GenLayer
GENLAYER_PRIVATE_KEY= # Private key of the GenLayer account to use for the agent in this format (0x0000000000000000000000000000000000000000000000000000000000000000)

####################################
#### Misc Plugin Configurations ####
####################################

# Intiface Configuration
INTIFACE_WEBSOCKET_URL=ws://localhost:12345

# API key for giphy from https://developers.giphy.com/dashboard/
GIPHY_API_KEY=

# OpenWeather
OPEN_WEATHER_API_KEY= # OpenWeather API key



# EchoChambers Configuration
ECHOCHAMBERS_API_URL=http://127.0.0.1:3333
ECHOCHAMBERS_API_KEY=testingkey0011
ECHOCHAMBERS_USERNAME=eliza
ECHOCHAMBERS_DEFAULT_ROOM=general
ECHOCHAMBERS_POLL_INTERVAL=60
ECHOCHAMBERS_MAX_MESSAGES=10

# Allora
ALLORA_API_KEY=    # Allora API key, format: UP-f8db7d6558ab432ca0d92716
ALLORA_CHAIN_SLUG= # must be one of mainnet, testnet. If not specified, it will use testnet by default

# Opacity zkTLS
OPACITY_TEAM_ID=f309ac8ae8a9a14a7e62cd1a521b1c5f
OPACITY_CLOUDFLARE_NAME=eigen-test
OPACITY_PROVER_URL=https://opacity-ai-zktls-demo.vercel.app

# AWS S3 Configuration Settings for File Upload
AWS_ACCESS_KEY_ID=
AWS_SECRET_ACCESS_KEY=
AWS_REGION=
AWS_S3_BUCKET=
AWS_S3_UPLOAD_PATH=

# Deepgram
DEEPGRAM_API_KEY=

# Web search API Configuration
TAVILY_API_KEY=

# Verifiable Inference Configuration
<<<<<<< HEAD
VERIFIABLE_INFERENCE_ENABLED=false    # Set to false to disable verifiable inference
VERIFIABLE_INFERENCE_PROVIDER=opacity # Options: opacity
=======
VERIFIABLE_INFERENCE_ENABLED=false # Set to false to disable verifiable inference
VERIFIABLE_INFERENCE_PROVIDER=opacity # Options: opacity


# Autonome Configuration
AUTONOME_JWT_TOKEN=
AUTONOME_RPC=https://wizard-bff-rpc.alt.technology/v1/bff/aaa/apps

####################################
#### Akash Network Configuration ####
####################################
AKASH_ENV=mainnet
AKASH_NET=https://raw.githubusercontent.com/ovrclk/net/master/mainnet
RPC_ENDPOINT=https://rpc.akashnet.net:443
AKASH_GAS_PRICES=0.025uakt
AKASH_GAS_ADJUSTMENT=1.5
AKASH_KEYRING_BACKEND=os
AKASH_FROM=default
AKASH_FEES=20000uakt
AKASH_DEPOSIT=500000uakt
AKASH_MNEMONIC=
AKASH_WALLET_ADDRESS=
# Akash Pricing API
AKASH_PRICING_API_URL=https://console-api.akash.network/v1/pricing
# Default values # 1 CPU = 1000 1GB = 1000000000 1GB = 1000000000
AKASH_DEFAULT_CPU=1000
AKASH_DEFAULT_MEMORY=1000000000
AKASH_DEFAULT_STORAGE=1000000000
AKASH_SDL=example.sdl.yml
# Close deployment
# Close all deployments = closeAll
# Close a single deployment = dseq and add the value in AKASH_CLOSE_DSEQ
AKASH_CLOSE_DEP=closeAll
AKASH_CLOSE_DSEQ=19729929
# Provider Info we added one to check you will have to pass this into the action
AKASH_PROVIDER_INFO=akash1ccktptfkvdc67msasmesuy5m7gpc76z75kukpz
# Deployment Status
# AKASH_DEP_STATUS = dseq or param_passed when you are building you wil pass the dseq dinamically to test you
# you can pass the dseq using AKASH_DEP_DSEQ 19729929 is an example of a dseq we test while build.
AKASH_DEP_STATUS=dseq
AKASH_DEP_DSEQ=19729929
# Gas Estimation Options: close, create, or update
# qseq is required when operation is "close" 19729929 is an example of a dseq we test while build.
AKASH_GAS_OPERATION=close
AKASH_GAS_DSEQ=19729929
# Manifest
# Values: "auto" | "manual" | "validate_only" Default: "auto"
AKASH_MANIFEST_MODE=auto
# Default: Will use the SDL directory
AKASH_MANIFEST_PATH=
# Values: "strict" | "lenient" | "none" - Default: "strict"
AKASH_MANIFEST_VALIDATION_LEVEL=strict

# Quai Network Ecosystem
QUAI_PRIVATE_KEY=
QUAI_RPC_URL=https://rpc.quai.network
>>>>>>> 64b4174c
<|MERGE_RESOLUTION|>--- conflicted
+++ resolved
@@ -100,7 +100,6 @@
 LARGE_HYPERBOLIC_MODEL=  # Default: meta-llama/Meta-Llama-3.1-405-Instruct
 
 # Infera Configuration
-<<<<<<< HEAD
 INFERA_API_KEY=      # visit api.infera.org/docs to obtain an API key under /signup_user
 INFERA_MODEL=        # Default: llama3.2:latest
 INFERA_SERVER_URL=   # Default: https://api.infera.org/
@@ -127,34 +126,6 @@
 SMALL_AKASH_CHAT_API_MODEL=  # Default: Meta-Llama-3-2-3B-Instruct
 MEDIUM_AKASH_CHAT_API_MODEL= # Default: Meta-Llama-3-3-70B-Instruct
 LARGE_AKASH_CHAT_API_MODEL=  # Default: Meta-Llama-3-1-405B-Instruct-FP8
-=======
- INFERA_API_KEY=              # visit api.infera.org/docs to obtain an API key under /signup_user
- INFERA_MODEL=                # Default: llama3.2:latest
- INFERA_SERVER_URL=           # Default: https://api.infera.org/
- SMALL_INFERA_MODEL=          #Recommended: llama3.2:latest
- MEDIUM_INFERA_MODEL=         #Recommended: mistral-nemo:latest
- LARGE_INFERA_MODEL=          #Recommended: mistral-small:latest
-
- # Venice Configuration
- VENICE_API_KEY=                 # generate from venice settings
- SMALL_VENICE_MODEL=             # Default: llama-3.3-70b
- MEDIUM_VENICE_MODEL=            # Default: llama-3.3-70b
- LARGE_VENICE_MODEL=             # Default: llama-3.1-405b
- IMAGE_VENICE_MODEL=             # Default: fluently-xl
-
- # Nineteen.ai Configuration
- NINETEEN_AI_API_KEY=      # Get a free api key from https://nineteen.ai/app/api
- SMALL_NINETEEN_AI_MODEL=  # Default: unsloth/Llama-3.2-3B-Instruct
- MEDIUM_NINETEEN_AI_MODEL= # Default: unsloth/Meta-Llama-3.1-8B-Instruct
- LARGE_NINETEEN_AI_MODEL=  # Default: hugging-quants/Meta-Llama-3.1-70B-Instruct-AWQ-INT4
- IMAGE_NINETEEN_AI_MODE=   # Default: dataautogpt3/ProteusV0.4-Lightning
-
- # Akash Chat API Configuration docs: https://chatapi.akash.network/documentation
- AKASH_CHAT_API_KEY= # Get from https://chatapi.akash.network/
- SMALL_AKASH_CHAT_API_MODEL=  # Default: Meta-Llama-3-2-3B-Instruct
- MEDIUM_AKASH_CHAT_API_MODEL= # Default: Meta-Llama-3-3-70B-Instruct
- LARGE_AKASH_CHAT_API_MODEL=  # Default: Meta-Llama-3-1-405B-Instruct-FP8
->>>>>>> 64b4174c
 
 # Livepeer configuration
 LIVEPEER_GATEWAY_URL= # Free inference gateways and docs: https://livepeer-eliza.com/
@@ -215,9 +186,9 @@
 
 # Mistral Configuration
 MISTRAL_MODEL=
-SMALL_MISTRAL_MODEL=            # Default: mistral-small-latest
-MEDIUM_MISTRAL_MODEL=           # Default: mistral-large-latest
-LARGE_MISTRAL_MODEL=            # Default: mistral-large-latest
+SMALL_MISTRAL_MODEL=  # Default: mistral-small-latest
+MEDIUM_MISTRAL_MODEL= # Default: mistral-large-latest
+LARGE_MISTRAL_MODEL=  # Default: mistral-large-latest
 
 # Groq Configuration
 GROQ_API_KEY=         # Starts with gsk_
@@ -268,12 +239,11 @@
 VOLENGINE_EMBEDDING_MODEL= # Default: doubao-embedding
 
 # DeepSeek Configuration
-DEEPSEEK_API_KEY=              #Your DeepSeek API key
-DEEPSEEK_API_URL=              # Default: https://api.deepseek.com
-SMALL_DEEPSEEK_MODEL=          # Default: deepseek-chat
-MEDIUM_DEEPSEEK_MODEL=         # Default: deepseek-chat
-LARGE_DEEPSEEK_MODEL=          # Default: deepseek-chat
-
+DEEPSEEK_API_KEY=      #Your DeepSeek API key
+DEEPSEEK_API_URL=      # Default: https://api.deepseek.com
+SMALL_DEEPSEEK_MODEL=  # Default: deepseek-chat
+MEDIUM_DEEPSEEK_MODEL= # Default: deepseek-chat
+LARGE_DEEPSEEK_MODEL=  # Default: deepseek-chat
 
 # fal.ai Configuration
 FAL_API_KEY=
@@ -406,11 +376,10 @@
 INTERNET_COMPUTER_PRIVATE_KEY=
 INTERNET_COMPUTER_ADDRESS=
 
-
 #Cloudflare AI Gateway
-CLOUDFLARE_GW_ENABLED=        # Set to true to enable Cloudflare AI Gateway
-CLOUDFLARE_AI_ACCOUNT_ID=     # Cloudflare AI Account ID - found in the Cloudflare Dashboard under AI Gateway
-CLOUDFLARE_AI_GATEWAY_ID=     # Cloudflare AI Gateway ID - found in the Cloudflare Dashboard under AI Gateway
+CLOUDFLARE_GW_ENABLED=    # Set to true to enable Cloudflare AI Gateway
+CLOUDFLARE_AI_ACCOUNT_ID= # Cloudflare AI Account ID - found in the Cloudflare Dashboard under AI Gateway
+CLOUDFLARE_AI_GATEWAY_ID= # Cloudflare AI Gateway ID - found in the Cloudflare Dashboard under AI Gateway
 
 # Aptos
 APTOS_PRIVATE_KEY= # Aptos private key
@@ -494,8 +463,6 @@
 # OpenWeather
 OPEN_WEATHER_API_KEY= # OpenWeather API key
 
-
-
 # EchoChambers Configuration
 ECHOCHAMBERS_API_URL=http://127.0.0.1:3333
 ECHOCHAMBERS_API_KEY=testingkey0011
@@ -527,13 +494,8 @@
 TAVILY_API_KEY=
 
 # Verifiable Inference Configuration
-<<<<<<< HEAD
 VERIFIABLE_INFERENCE_ENABLED=false    # Set to false to disable verifiable inference
 VERIFIABLE_INFERENCE_PROVIDER=opacity # Options: opacity
-=======
-VERIFIABLE_INFERENCE_ENABLED=false # Set to false to disable verifiable inference
-VERIFIABLE_INFERENCE_PROVIDER=opacity # Options: opacity
-
 
 # Autonome Configuration
 AUTONOME_JWT_TOKEN=
@@ -586,5 +548,4 @@
 
 # Quai Network Ecosystem
 QUAI_PRIVATE_KEY=
-QUAI_RPC_URL=https://rpc.quai.network
->>>>>>> 64b4174c
+QUAI_RPC_URL=https://rpc.quai.network