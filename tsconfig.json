{
<<<<<<< HEAD
  // "extends": "@elizaos/tsconfig/base.json",
=======
  "extends": "./tsconfig.build.json",
>>>>>>> dd659569
  "compilerOptions": {
    "target": "ES2020",
    "module": "ESNext",
    "moduleResolution": "NodeNext",
    "resolveJsonModule": true,
    "isolatedModules": true,
    "esModuleInterop": true,
    "skipLibCheck": true,
    "lib": ["ES2020", "DOM"],
    "strict": true,
    "forceConsistentCasingInFileNames": true,
    "declaration": true,
    "outDir": "dist"
  },
  "exclude": ["**/__tests__/*", "dist", "node_modules"],
  "include": ["src/**/*.ts", "src/**/*.d.ts"]
}<|MERGE_RESOLUTION|>--- conflicted
+++ resolved
@@ -1,9 +1,5 @@
 {
-<<<<<<< HEAD
-  // "extends": "@elizaos/tsconfig/base.json",
-=======
-  "extends": "./tsconfig.build.json",
->>>>>>> dd659569
+  // "extends": "@elizaos/tsconfig/base.json", //commented out due to build issues
   "compilerOptions": {
     "target": "ES2020",
     "module": "ESNext",
