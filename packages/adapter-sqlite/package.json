{
    "name": "@elizaos-plugins/adapter-sqlite",
<<<<<<< HEAD
    "version": "0.25.8",
=======
    "version": "0.25.7",
>>>>>>> c733bfa5
    "type": "module",
    "main": "dist/index.js",
    "module": "dist/index.js",
    "types": "dist/index.d.ts",
    "exports": {
        "./package.json": "./package.json",
        ".": {
            "import": {
                "@elizaos/source": "./src/index.ts",
                "types": "./dist/index.d.ts",
                "default": "./dist/index.js"
            }
        }
    },
    "files": [
        "dist"
    ],
    "dependencies": {
        "@elizaos/core": "workspace:*",
        "@types/better-sqlite3": "7.6.12",
        "better-sqlite3": "11.8.1",
        "sqlite-vec": "0.1.6",
        "uuid": "11.0.5"
    },
    "devDependencies": {
        "@types/uuid": "10.0.0",
        "tsup": "8.3.5",
        "vitest": "^3.0.2",
        "@vitest/coverage-v8": "^3.0.2"
    },
    "scripts": {
        "build": "tsup --format esm --dts",
        "dev": "tsup --format esm --dts --watch",
        "test": "vitest run",
        "test:coverage": "vitest run --coverage"
    },
    "peerDependencies": {
        "whatwg-url": "7.1.0"
    },
    "publishConfig": {
        "access": "public"
    }
}<|MERGE_RESOLUTION|>--- conflicted
+++ resolved
@@ -1,10 +1,6 @@
 {
     "name": "@elizaos-plugins/adapter-sqlite",
-<<<<<<< HEAD
     "version": "0.25.8",
-=======
-    "version": "0.25.7",
->>>>>>> c733bfa5
     "type": "module",
     "main": "dist/index.js",
     "module": "dist/index.js",
