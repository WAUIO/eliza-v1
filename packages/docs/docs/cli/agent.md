---
sidebar_position: 7
title: Agent Command
description: Managing ElizaOS agents through the CLI - list, configure, start, stop, and update agents
keywords: [CLI, agent, management, configuration, commands, options, actions]
image: /img/cli.jpg
---

# Agent Command

Manage ElizaOS agents.

## Usage

```bash
elizaos agent [options] [command]
```

## Subcommands

| Subcommand | Aliases | Description                             | Required Options                                                   | Additional Options                                                    |
| ---------- | ------- | --------------------------------------- | ------------------------------------------------------------------ | --------------------------------------------------------------------- |
| `list`     | `ls`    | List available agents                   |                                                                    | `-j, --json`, `-r, --remote-url <url>`, `-p, --port <port>`           |
| `get`      | `g`     | Get agent details                       | `-n, --name <name>`                                                | `-j, --json`, `-o, --output [file]`, `-r, --remote-url`, `-p, --port` |
| `start`    | `s`     | Start an agent with a character profile | One of: `-n, --name`, `-j, --json`, `--path`, `--remote-character` | `-r, --remote-url <url>`, `-p, --port <port>`                         |
| `stop`     | `st`    | Stop an agent                           | `-n, --name <name>`                                                | `-r, --remote-url <url>`, `-p, --port <port>`                         |
| `remove`   | `rm`    | Remove an agent                         | `-n, --name <name>`                                                | `-r, --remote-url <url>`, `-p, --port <port>`                         |
| `set`      |         | Update agent configuration              | `-n, --name <name>` AND one of: `-c, --config` OR `-f, --file`     | `-r, --remote-url <url>`, `-p, --port <port>`                         |

<<<<<<< HEAD
Install the CLI first (`npm install -g @elizaos/cli`)
=======
## Options Reference
>>>>>>> c0af022d

### Common Options (All Subcommands)

- `-r, --remote-url <url>`: URL of the remote agent runtime
- `-p, --port <port>`: Port to listen on

### List Specific Options

- `-j, --json`: Output as JSON

### Get Specific Options

- `-n, --name <name>`: Agent id, name, or index number from list (required)
- `-j, --json`: Display agent configuration as JSON in the console
- `-o, --output [file]`: Save agent config to JSON (defaults to {name}.json)

### Start Specific Options

- `-n, --name <name>`: Name of an existing agent to start
- `-j, --json <json>`: Character JSON configuration string
- `--path <path>`: Path to local character JSON file
- `--remote-character <url>`: URL to remote character JSON file

### Stop/Remove Specific Options

- `-n, --name <name>`: Agent id, name, or index number from list (required)

### Set Specific Options

- `-n, --name <name>`: Agent id, name, or index number from list (required)
- `-c, --config <json>`: Agent configuration as JSON string
- `-f, --file <path>`: Path to agent configuration JSON file

## Examples

### Listing Agents

```bash
# List all available agents
elizaos agent list

# Using alias
elizaos agent ls

# List agents in JSON format
elizaos agent list --json

# List agents from remote runtime
elizaos agent list --remote-url http://server:3000

# List agents on specific port
elizaos agent list --port 4000
```

### Getting Agent Details

```bash
# Get agent details by name
elizaos agent get --name eliza

# Get agent by ID
elizaos agent get --name agent_123456

# Get agent by index from list
elizaos agent get --name 0

# Display configuration as JSON in console
elizaos agent get --name eliza --json

# Save agent configuration to file
elizaos agent get --name eliza --output

# Save to specific file
elizaos agent get --name eliza --output ./my-agent.json

# Using alias
elizaos agent g --name eliza
```

### Starting Agents

```bash
# Start existing agent by name
elizaos agent start --name eliza

# Start with local character file
elizaos agent start --path ./characters/eliza.json

# Start with JSON configuration string
elizaos agent start --json '{"name":"eliza","system":"You are a helpful assistant"}'

# Start from remote character file
elizaos agent start --remote-character https://example.com/characters/eliza.json

# Using alias
elizaos agent s --name eliza

# Start on specific port
elizaos agent start --path ./eliza.json --port 4000
```

**Required Configuration:**
You must provide one of these options: `--name`, `--path`, `--json`, or `--remote-character`

### Stopping Agents

```bash
# Stop agent by name
elizaos agent stop --name eliza

# Stop agent by ID
elizaos agent stop --name agent_123456

# Stop agent by index
elizaos agent stop --name 0

# Using alias
elizaos agent st --name eliza

# Stop agent on remote runtime
elizaos agent stop --name eliza --remote-url http://server:3000
```

### Removing Agents

```bash
# Remove agent by name
elizaos agent remove --name pmairca

# Remove agent by ID
elizaos agent remove --name agent_123456

# Using alias
elizaos agent rm --name pmairca

# Remove from remote runtime
elizaos agent remove --name pmairca --remote-url http://server:3000
```

### Updating Agent Configuration

```bash
# Update with JSON string
elizaos agent set --name eliza --config '{"system":"Updated prompt"}'

# Update from configuration file
elizaos agent set --name eliza --file ./updated-config.json

# Update agent on remote runtime
elizaos agent set --name pmairca --config '{"model":"gpt-4"}' --remote-url http://server:3000

# Update agent on specific port
elizaos agent set --name eliza --file ./config.json --port 4000
```

## Character File Structure

When using `--path` or `--remote-character`, the character file should follow this structure:

```json
{
  "name": "eliza",
  "system": "You are a friendly and knowledgeable AI assistant named Eliza.",
  "bio": ["Helpful and engaging conversationalist", "Knowledgeable about a wide range of topics"],
  "plugins": ["@elizaos/plugin-openai", "@elizaos/plugin-discord"],
  "modelProvider": "openai",
  "settings": {
    "voice": {
      "model": "en_US-female-medium"
    }
  },
  "knowledge": ["./knowledge/general-info.md", "./knowledge/conversation-patterns.md"]
}
```

## Agent Identification

Agents can be identified using:

1. **Agent Name**: Human-readable name (e.g., "eliza", "pmairca")
2. **Agent ID**: System-generated ID (e.g., "agent_123456")
3. **List Index**: Position in `elizaos agent list` output (e.g., "0", "1", "2")

## Interactive Mode

All agent commands support interactive mode when run without required parameters:

```bash
# Interactive agent selection
elizaos agent get
elizaos agent start
elizaos agent stop
elizaos agent remove
elizaos agent set
```

## Remote Runtime Configuration

By default, agent commands connect to `http://localhost:3000`. Override with:

### Environment Variable

```bash
export AGENT_RUNTIME_URL=http://your-server:3000
elizaos agent list
```

### Command Line Option

```bash
elizaos agent list --remote-url http://your-server:3000
```

### Custom Port

```bash
elizaos agent list --port 4000
```

## Agent Lifecycle Workflow

### 1. Create Agent Character

```bash
# Create character file
elizaos create -t agent eliza

# Or create project with character
elizaos create -t project my-project
```

### 2. Start Agent Runtime

```bash
# Start the agent runtime server
elizaos start
```

### 3. Manage Agents

```bash
# List available agents
elizaos agent list

# Start an agent
elizaos agent start --path ./eliza.json

# Check agent status
elizaos agent get --name eliza

# Update configuration
elizaos agent set --name eliza --config '{"system":"Updated prompt"}'

# Stop agent
elizaos agent stop --name eliza

# Remove when no longer needed
elizaos agent remove --name eliza
```

## Troubleshooting

### Connection Issues

```bash
# Check if runtime is running
elizaos agent list

# If connection fails, start runtime first
elizaos start

# For custom URLs/ports
elizaos agent list --remote-url http://your-server:3000
```

### Agent Not Found

```bash
# List all agents to see available options
elizaos agent list

# Try using agent ID instead of name
elizaos agent get --name agent_123456

# Try using list index
elizaos agent get --name 0
```

### Configuration Errors

- Validate JSON syntax in character files and config strings
- Ensure all required fields are present in character definitions
- Check file paths are correct and accessible

## Related Commands

- [`create`](./create.md): Create a new agent character file
- [`start`](./start.md): Start the agent runtime server
- [`dev`](./dev.md): Run in development mode with hot-reload
- [`env`](./env.md): Configure environment variables for agents

```

```<|MERGE_RESOLUTION|>--- conflicted
+++ resolved
@@ -27,11 +27,7 @@
 | `remove`   | `rm`    | Remove an agent                         | `-n, --name <name>`                                                | `-r, --remote-url <url>`, `-p, --port <port>`                         |
 | `set`      |         | Update agent configuration              | `-n, --name <name>` AND one of: `-c, --config` OR `-f, --file`     | `-r, --remote-url <url>`, `-p, --port <port>`                         |
 
-<<<<<<< HEAD
-Install the CLI first (`npm install -g @elizaos/cli`)
-=======
 ## Options Reference
->>>>>>> c0af022d
 
 ### Common Options (All Subcommands)
 
