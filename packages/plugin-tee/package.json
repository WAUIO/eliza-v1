{
  "name": "@elizaos/plugin-tee",
  "version": "1.0.0-beta.48",
  "main": "dist/index.js",
  "type": "module",
  "types": "dist/index.d.ts",
  "dependencies": {
<<<<<<< HEAD
    "@elizaos/core": "workspace:*",
=======
    "@elizaos/core": "^1.0.0-beta.48",
>>>>>>> 36c6b927
    "@phala/dstack-sdk": "0.1.11",
    "@solana/web3.js": "1.98.0",
    "viem": "2.23.11"
  },
  "devDependencies": {
    "@types/node": "^22.15.3",
    "prettier": "3.5.3",
    "tsup": "8.4.0"
  },
  "scripts": {
    "build": "tsup",
    "dev": "tsup --watch",
    "lint": "prettier --write ./src",
    "clean": "rm -rf dist .turbo node_modules .turbo-tsconfig.json tsconfig.tsbuildinfo",
    "format": "prettier --write ./src",
    "format:check": "prettier --check ./src"
  },
  "publishConfig": {
    "access": "public"
  },
  "gitHead": "646c632924826e2b75c2304a75ee56959fe4a460"
}<|MERGE_RESOLUTION|>--- conflicted
+++ resolved
@@ -5,11 +5,7 @@
   "type": "module",
   "types": "dist/index.d.ts",
   "dependencies": {
-<<<<<<< HEAD
-    "@elizaos/core": "workspace:*",
-=======
     "@elizaos/core": "^1.0.0-beta.48",
->>>>>>> 36c6b927
     "@phala/dstack-sdk": "0.1.11",
     "@solana/web3.js": "1.98.0",
     "viem": "2.23.11"
