import { Readable } from "stream";

/**
 * Represents a UUID string in the format "xxxxxxxx-xxxx-xxxx-xxxx-xxxxxxxxxxxx"
 */
export type UUID = `${string}-${string}-${string}-${string}-${string}`;

/**
 * Represents the content of a message or communication
 */
export interface Content {
    /** The main text content */
    text: string;

    /** Optional action associated with the message */
    action?: string;

    /** Optional source/origin of the content */
    source?: string;

    /** URL of the original message/post (e.g. tweet URL, Discord message link) */
    url?: string;

    /** UUID of parent message if this is a reply/thread */
    inReplyTo?: UUID;

    /** Array of media attachments */
    attachments?: Media[];

    /** Additional dynamic properties */
    [key: string]: unknown;
}

/**
 * Example content with associated user for demonstration purposes
 */
export interface ActionExample {
    /** User associated with the example */
    user: string;

    /** Content of the example */
    content: Content;
}

/**
 * Example conversation content with user ID
 */
export interface ConversationExample {
    /** UUID of user in conversation */
    userId: UUID;

    /** Content of the conversation */
    content: Content;
}

/**
 * Represents an actor/participant in a conversation
 */
export interface Actor {
    /** Display name */
    name: string;

    /** Username/handle */
    username: string;

    /** Additional profile details */
    details: {
        /** Short profile tagline */
        tagline: string;

        /** Longer profile summary */
        summary: string;

        /** Favorite quote */
        quote: string;
    };

    /** Unique identifier */
    id: UUID;
}

/**
 * Represents a single objective within a goal
 */
export interface Objective {
    /** Optional unique identifier */
    id?: string;

    /** Description of what needs to be achieved */
    description: string;

    /** Whether objective is completed */
    completed: boolean;
}

/**
 * Status enum for goals
 */
export enum GoalStatus {
    DONE = "DONE",
    FAILED = "FAILED",
    IN_PROGRESS = "IN_PROGRESS",
}

/**
 * Represents a high-level goal composed of objectives
 */
export interface Goal {
    /** Optional unique identifier */
    id?: UUID;

    /** Room ID where goal exists */
    roomId: UUID;

    /** User ID of goal owner */
    userId: UUID;

    /** Name/title of the goal */
    name: string;

    /** Current status */
    status: GoalStatus;

    /** Component objectives */
    objectives: Objective[];
}

/**
 * Model size/type classification
 */
export enum ModelClass {
    SMALL = "small",
    MEDIUM = "medium",
    LARGE = "large",
    EMBEDDING = "embedding",
    IMAGE = "image",
}

/**
 * Model settings
 */
export type ModelSettings = {
    /** Model name */
    name: string;

    /** Maximum input tokens */
    maxInputTokens: number;

    /** Maximum output tokens */
    maxOutputTokens: number;

    /** Optional frequency penalty */
    frequency_penalty?: number;

    /** Optional presence penalty */
    presence_penalty?: number;

    /** Optional repetition penalty */
    repetition_penalty?: number;

    /** Stop sequences */
    stop: string[];

    /** Temperature setting */
    temperature: number;

    /** Optional telemetry configuration (experimental) */
    experimental_telemetry?: TelemetrySettings;
};

/** Image model settings */
export type ImageModelSettings = {
    name: string;
    steps?: number;
};

/** Embedding model settings */
export type EmbeddingModelSettings = {
    name: string;
    dimensions?: number;
};

/**
 * Configuration for an AI model
 */
export type Model = {
    /** Optional API endpoint */
    endpoint?: string;

    /** Model names by size class */
    model: {
        [ModelClass.SMALL]?: ModelSettings;
        [ModelClass.MEDIUM]?: ModelSettings;
        [ModelClass.LARGE]?: ModelSettings;
        [ModelClass.EMBEDDING]?: EmbeddingModelSettings;
        [ModelClass.IMAGE]?: ImageModelSettings;
    };
};

/**
 * Model configurations by provider
 */
export type Models = {
    [ModelProviderName.OPENAI]: Model;
    [ModelProviderName.ETERNALAI]: Model;
    [ModelProviderName.ANTHROPIC]: Model;
    [ModelProviderName.GROK]: Model;
    [ModelProviderName.GROQ]: Model;
    [ModelProviderName.LLAMACLOUD]: Model;
    [ModelProviderName.TOGETHER]: Model;
    [ModelProviderName.LLAMALOCAL]: Model;
    [ModelProviderName.GOOGLE]: Model;
    [ModelProviderName.CLAUDE_VERTEX]: Model;
    [ModelProviderName.REDPILL]: Model;
    [ModelProviderName.OPENROUTER]: Model;
    [ModelProviderName.OLLAMA]: Model;
    [ModelProviderName.HEURIST]: Model;
    [ModelProviderName.GALADRIEL]: Model;
    [ModelProviderName.FAL]: Model;
    [ModelProviderName.GAIANET]: Model;
    [ModelProviderName.ALI_BAILIAN]: Model;
    [ModelProviderName.VOLENGINE]: Model;
    [ModelProviderName.NANOGPT]: Model;
    [ModelProviderName.HYPERBOLIC]: Model;
    [ModelProviderName.VENICE]: Model;
    [ModelProviderName.NINETEEN_AI]: Model;
    [ModelProviderName.AKASH_CHAT_API]: Model;
    [ModelProviderName.LIVEPEER]: Model;
};

/**
 * Available model providers
 */
export enum ModelProviderName {
    OPENAI = "openai",
    ETERNALAI = "eternalai",
    ANTHROPIC = "anthropic",
    GROK = "grok",
    GROQ = "groq",
    LLAMACLOUD = "llama_cloud",
    TOGETHER = "together",
    LLAMALOCAL = "llama_local",
    GOOGLE = "google",
    CLAUDE_VERTEX = "claude_vertex",
    REDPILL = "redpill",
    OPENROUTER = "openrouter",
    OLLAMA = "ollama",
    HEURIST = "heurist",
    GALADRIEL = "galadriel",
    FAL = "falai",
    GAIANET = "gaianet",
    ALI_BAILIAN = "ali_bailian",
    VOLENGINE = "volengine",
    NANOGPT = "nanogpt",
    HYPERBOLIC = "hyperbolic",
    VENICE = "venice",
    NINETEEN_AI = "nineteen_ai",
    AKASH_CHAT_API = "akash_chat_api",
    LIVEPEER = "livepeer",
    LETZAI = "letzai",
    INFERA = "infera",
}

/**
 * Represents the current state/context of a conversation
 */
export interface State {
    /** ID of user who sent current message */
    userId?: UUID;

    /** ID of agent in conversation */
    agentId?: UUID;

    /** Agent's biography */
    bio: string;

    /** Agent's background lore */
    lore: string;

    /** Message handling directions */
    messageDirections: string;

    /** Post handling directions */
    postDirections: string;

    /** Current room/conversation ID */
    roomId: UUID;

    /** Optional agent name */
    agentName?: string;

    /** Optional message sender name */
    senderName?: string;

    /** String representation of conversation actors */
    actors: string;

    /** Optional array of actor objects */
    actorsData?: Actor[];

    /** Optional string representation of goals */
    goals?: string;

    /** Optional array of goal objects */
    goalsData?: Goal[];

    /** Recent message history as string */
    recentMessages: string;

    /** Recent message objects */
    recentMessagesData: Memory[];

    /** Optional valid action names */
    actionNames?: string;

    /** Optional action descriptions */
    actions?: string;

    /** Optional action objects */
    actionsData?: Action[];

    /** Optional action examples */
    actionExamples?: string;

    /** Optional provider descriptions */
    providers?: string;

    /** Optional response content */
    responseData?: Content;

    /** Optional recent interaction objects */
    recentInteractionsData?: Memory[];

    /** Optional recent interactions string */
    recentInteractions?: string;

    /** Optional formatted conversation */
    formattedConversation?: string;

    /** Optional formatted knowledge */
    knowledge?: string;
    /** Optional knowledge data */
    knowledgeData?: KnowledgeItem[];
    /** Optional knowledge data */
    ragKnowledgeData?: RAGKnowledgeItem[];

    /** Additional dynamic properties */
    [key: string]: unknown;
}

/**
 * Represents a stored memory/message
 */
export interface Memory {
    /** Optional unique identifier */
    id?: UUID;

    /** Associated user ID */
    userId: UUID;

    /** Associated agent ID */
    agentId: UUID;

    /** Optional creation timestamp */
    createdAt?: number;

    /** Memory content */
    content: Content;

    /** Optional embedding vector */
    embedding?: number[];

    /** Associated room ID */
    roomId: UUID;

    /** Whether memory is unique */
    unique?: boolean;

    /** Embedding similarity score */
    similarity?: number;
}

/**
 * Example message for demonstration
 */
export interface MessageExample {
    /** Associated user */
    user: string;

    /** Message content */
    content: Content;
}

/**
 * Handler function type for processing messages
 */
export type Handler = (
    runtime: IAgentRuntime,
    message: Memory,
    state?: State,
    options?: { [key: string]: unknown },
    callback?: HandlerCallback
) => Promise<unknown>;

/**
 * Callback function type for handlers
 */
export type HandlerCallback = (
    response: Content,
    files?: any
) => Promise<Memory[]>;

/**
 * Validator function type for actions/evaluators
 */
export type Validator = (
    runtime: IAgentRuntime,
    message: Memory,
    state?: State
) => Promise<boolean>;

/**
 * Represents an action the agent can perform
 */
export interface Action {
    /** Similar action descriptions */
    similes: string[];

    /** Detailed description */
    description: string;

    /** Example usages */
    examples: ActionExample[][];

    /** Handler function */
    handler: Handler;

    /** Action name */
    name: string;

    /** Validation function */
    validate: Validator;

    /** Whether to suppress the initial message when this action is used */
    suppressInitialMessage?: boolean;
}

/**
 * Example for evaluating agent behavior
 */
export interface EvaluationExample {
    /** Evaluation context */
    context: string;

    /** Example messages */
    messages: Array<ActionExample>;

    /** Expected outcome */
    outcome: string;
}

/**
 * Evaluator for assessing agent responses
 */
export interface Evaluator {
    /** Whether to always run */
    alwaysRun?: boolean;

    /** Detailed description */
    description: string;

    /** Similar evaluator descriptions */
    similes: string[];

    /** Example evaluations */
    examples: EvaluationExample[];

    /** Handler function */
    handler: Handler;

    /** Evaluator name */
    name: string;

    /** Validation function */
    validate: Validator;
}

/**
 * Provider for external data/services
 */
export interface Provider {
    /** Data retrieval function */
    get: (
        runtime: IAgentRuntime,
        message: Memory,
        state?: State
    ) => Promise<any>;
}

/**
 * Represents a relationship between users
 */
export interface Relationship {
    /** Unique identifier */
    id: UUID;

    /** First user ID */
    userA: UUID;

    /** Second user ID */
    userB: UUID;

    /** Primary user ID */
    userId: UUID;

    /** Associated room ID */
    roomId: UUID;

    /** Relationship status */
    status: string;

    /** Optional creation timestamp */
    createdAt?: string;
}

/**
 * Represents a user account
 */
export interface Account {
    /** Unique identifier */
    id: UUID;

    /** Display name */
    name: string;

    /** Username */
    username: string;

    /** Optional additional details */
    details?: { [key: string]: any };

    /** Optional email */
    email?: string;

    /** Optional avatar URL */
    avatarUrl?: string;
}

/**
 * Room participant with account details
 */
export interface Participant {
    /** Unique identifier */
    id: UUID;

    /** Associated account */
    account: Account;
}

/**
 * Represents a conversation room
 */
export interface Room {
    /** Unique identifier */
    id: UUID;

    /** Room participants */
    participants: Participant[];
}

/**
 * Represents a media attachment
 */
export type Media = {
    /** Unique identifier */
    id: string;

    /** Media URL */
    url: string;

    /** Media title */
    title: string;

    /** Media source */
    source: string;

    /** Media description */
    description: string;

    /** Text content */
    text: string;

    /** Content type */
    contentType?: string;
};

/**
 * Client interface for platform connections
 */
export type Client = {
    /** Start client connection */
    start: (runtime: IAgentRuntime) => Promise<unknown>;

    /** Stop client connection */
    stop: (runtime: IAgentRuntime) => Promise<unknown>;
};

/**
 * Plugin for extending agent functionality
 */
export type Plugin = {
    /** Plugin name */
    name: string;

    /** Plugin description */
    description: string;

    /** Optional actions */
    actions?: Action[];

    /** Optional providers */
    providers?: Provider[];

    /** Optional evaluators */
    evaluators?: Evaluator[];

    /** Optional services */
    services?: Service[];

    /** Optional clients */
    clients?: Client[];
};

/**
 * Available client platforms
 */
export enum Clients {
    DISCORD = "discord",
    DIRECT = "direct",
    TWITTER = "twitter",
    TELEGRAM = "telegram",
    FARCASTER = "farcaster",
    LENS = "lens",
    AUTO = "auto",
    SLACK = "slack",
}

export interface IAgentConfig {
    [key: string]: string;
}

export type TelemetrySettings = {
    /**
     * Enable or disable telemetry. Disabled by default while experimental.
     */
    isEnabled?: boolean;
    /**
     * Enable or disable input recording. Enabled by default.
     *
     * You might want to disable input recording to avoid recording sensitive
     * information, to reduce data transfers, or to increase performance.
     */
    recordInputs?: boolean;
    /**
     * Enable or disable output recording. Enabled by default.
     *
     * You might want to disable output recording to avoid recording sensitive
     * information, to reduce data transfers, or to increase performance.
     */
    recordOutputs?: boolean;
    /**
     * Identifier for this function. Used to group telemetry data by function.
     */
    functionId?: string;
};

export interface ModelConfiguration {
    temperature?: number;
    max_response_length?: number;
    frequency_penalty?: number;
    presence_penalty?: number;
    maxInputTokens?: number;
    experimental_telemetry?: TelemetrySettings;
}

export type TemplateType = string | ((options: { state: State }) => string);

/**
 * Configuration for an agent character
 */
export type Character = {
    /** Optional unique identifier */
    id?: UUID;

    /** Character name */
    name: string;

    /** Optional username */
    username?: string;

    /** Optional system prompt */
    system?: string;

    /** Model provider to use */
    modelProvider: ModelProviderName;

    /** Image model provider to use, if different from modelProvider */
    imageModelProvider?: ModelProviderName;

    /** Image Vision model provider to use, if different from modelProvider */
    imageVisionModelProvider?: ModelProviderName;

    /** Optional model endpoint override */
    modelEndpointOverride?: string;

    /** Optional prompt templates */
    templates?: {
        goalsTemplate?: TemplateType;
        factsTemplate?: TemplateType;
        messageHandlerTemplate?: TemplateType;
        shouldRespondTemplate?: TemplateType;
        continueMessageHandlerTemplate?: TemplateType;
        evaluationTemplate?: TemplateType;
        twitterSearchTemplate?: TemplateType;
        twitterActionTemplate?: TemplateType;
        twitterPostTemplate?: TemplateType;
        twitterMessageHandlerTemplate?: TemplateType;
        twitterShouldRespondTemplate?: TemplateType;
        farcasterPostTemplate?: TemplateType;
        lensPostTemplate?: TemplateType;
        farcasterMessageHandlerTemplate?: TemplateType;
        lensMessageHandlerTemplate?: TemplateType;
        farcasterShouldRespondTemplate?: TemplateType;
        lensShouldRespondTemplate?: TemplateType;
        telegramMessageHandlerTemplate?: TemplateType;
        telegramShouldRespondTemplate?: TemplateType;
        discordVoiceHandlerTemplate?: TemplateType;
        discordShouldRespondTemplate?: TemplateType;
        discordMessageHandlerTemplate?: TemplateType;
        slackMessageHandlerTemplate?: TemplateType;
        slackShouldRespondTemplate?: TemplateType;
    };

    /** Character biography */
    bio: string | string[];

    /** Character background lore */
    lore: string[];

    /** Example messages */
    messageExamples: MessageExample[][];

    /** Example posts */
    postExamples: string[];

    /** Known topics */
    topics: string[];

    /** Character traits */
    adjectives: string[];

    /** Optional knowledge base */
    knowledge?: (string | { path: string; shared?: boolean })[];

    /** Supported client platforms */
    clients: Clients[];

    /** Available plugins */
    plugins: Plugin[];

    /** Optional configuration */
    settings?: {
        secrets?: { [key: string]: string };
        intiface?: boolean;
        imageSettings?: {
            steps?: number;
            width?: number;
            height?: number;
            negativePrompt?: string;
            numIterations?: number;
            guidanceScale?: number;
            seed?: number;
            modelId?: string;
            jobId?: string;
            count?: number;
            stylePreset?: string;
            hideWatermark?: boolean;
        };
        voice?: {
            model?: string; // For VITS
            url?: string; // Legacy VITS support
            elevenlabs?: {
                // New structured ElevenLabs config
                voiceId: string;
                model?: string;
                stability?: string;
                similarityBoost?: string;
                style?: string;
                useSpeakerBoost?: string;
            };
        };
        model?: string;
        modelConfig?: ModelConfiguration;
        embeddingModel?: string;
        chains?: {
            evm?: any[];
            solana?: any[];
            [key: string]: any[];
        };
        transcription?: TranscriptionProvider;
        ragKnowledge?: boolean;
    };

    /** Optional client-specific config */
    clientConfig?: {
        discord?: {
            shouldIgnoreBotMessages?: boolean;
            shouldIgnoreDirectMessages?: boolean;
            shouldRespondOnlyToMentions?: boolean;
            messageSimilarityThreshold?: number;
            isPartOfTeam?: boolean;
            teamAgentIds?: string[];
            teamLeaderId?: string;
            teamMemberInterestKeywords?: string[];
        };
        telegram?: {
            shouldIgnoreBotMessages?: boolean;
            shouldIgnoreDirectMessages?: boolean;
            shouldRespondOnlyToMentions?: boolean;
            shouldOnlyJoinInAllowedGroups?: boolean;
            allowedGroupIds?: string[];
            messageSimilarityThreshold?: number;
            isPartOfTeam?: boolean;
            teamAgentIds?: string[];
            teamLeaderId?: string;
            teamMemberInterestKeywords?: string[];
        };
        slack?: {
            shouldIgnoreBotMessages?: boolean;
            shouldIgnoreDirectMessages?: boolean;
        };
        gitbook?: {
            keywords?: {
                projectTerms?: string[];
                generalQueries?: string[];
            };
            documentTriggers?: string[];
        };
    };

    /** Writing style guides */
    style: {
        all: string[];
        chat: string[];
        post: string[];
    };

    /** Optional Twitter profile */
    twitterProfile?: {
        id: string;
        username: string;
        screenName: string;
        bio: string;
        nicknames?: string[];
    };
    /** Optional NFT prompt */
    nft?: {
        prompt: string;
    };
};

/**
 * Interface for database operations
 */
export interface IDatabaseAdapter {
    /** Database instance */
    db: any;

    /** Optional initialization */
    init(): Promise<void>;

    /** Close database connection */
    close(): Promise<void>;

    /** Get account by ID */
    getAccountById(userId: UUID): Promise<Account | null>;

    /** Create new account */
    createAccount(account: Account): Promise<boolean>;

    /** Get memories matching criteria */
    getMemories(params: {
        roomId: UUID;
        count?: number;
        unique?: boolean;
        tableName: string;
        agentId: UUID;
        start?: number;
        end?: number;
    }): Promise<Memory[]>;

    getMemoryById(id: UUID): Promise<Memory | null>;

    getMemoriesByRoomIds(params: {
        tableName: string;
        agentId: UUID;
        roomIds: UUID[];
    }): Promise<Memory[]>;

    getCachedEmbeddings(params: {
        query_table_name: string;
        query_threshold: number;
        query_input: string;
        query_field_name: string;
        query_field_sub_name: string;
        query_match_count: number;
    }): Promise<{ embedding: number[]; levenshtein_score: number }[]>;

    log(params: {
        body: { [key: string]: unknown };
        userId: UUID;
        roomId: UUID;
        type: string;
    }): Promise<void>;

    getActorDetails(params: { roomId: UUID }): Promise<Actor[]>;

    searchMemories(params: {
        tableName: string;
        agentId: UUID;
        roomId: UUID;
        embedding: number[];
        match_threshold: number;
        match_count: number;
        unique: boolean;
    }): Promise<Memory[]>;

    updateGoalStatus(params: {
        goalId: UUID;
        status: GoalStatus;
    }): Promise<void>;

    searchMemoriesByEmbedding(
        embedding: number[],
        params: {
            match_threshold?: number;
            count?: number;
            roomId?: UUID;
            agentId?: UUID;
            unique?: boolean;
            tableName: string;
        }
    ): Promise<Memory[]>;

    createMemory(
        memory: Memory,
        tableName: string,
        unique?: boolean
    ): Promise<void>;

    removeMemory(memoryId: UUID, tableName: string): Promise<void>;

    removeAllMemories(roomId: UUID, tableName: string): Promise<void>;

    countMemories(
        roomId: UUID,
        unique?: boolean,
        tableName?: string
    ): Promise<number>;

    getGoals(params: {
        agentId: UUID;
        roomId: UUID;
        userId?: UUID | null;
        onlyInProgress?: boolean;
        count?: number;
    }): Promise<Goal[]>;

    updateGoal(goal: Goal): Promise<void>;

    createGoal(goal: Goal): Promise<void>;

    removeGoal(goalId: UUID): Promise<void>;

    removeAllGoals(roomId: UUID): Promise<void>;

    getRoom(roomId: UUID): Promise<UUID | null>;

    createRoom(roomId?: UUID): Promise<UUID>;

    removeRoom(roomId: UUID): Promise<void>;

    getRoomsForParticipant(userId: UUID): Promise<UUID[]>;

    getRoomsForParticipants(userIds: UUID[]): Promise<UUID[]>;

    addParticipant(userId: UUID, roomId: UUID): Promise<boolean>;

    removeParticipant(userId: UUID, roomId: UUID): Promise<boolean>;

    getParticipantsForAccount(userId: UUID): Promise<Participant[]>;

    getParticipantsForRoom(roomId: UUID): Promise<UUID[]>;

    getParticipantUserState(
        roomId: UUID,
        userId: UUID
    ): Promise<"FOLLOWED" | "MUTED" | null>;

    setParticipantUserState(
        roomId: UUID,
        userId: UUID,
        state: "FOLLOWED" | "MUTED" | null
    ): Promise<void>;

    createRelationship(params: { userA: UUID; userB: UUID }): Promise<boolean>;

    getRelationship(params: {
        userA: UUID;
        userB: UUID;
    }): Promise<Relationship | null>;

    getRelationships(params: { userId: UUID }): Promise<Relationship[]>;

    getKnowledge(params: {
        id?: UUID;
        agentId: UUID;
        limit?: number;
        query?: string;
        conversationContext?: string;
    }): Promise<RAGKnowledgeItem[]>;

    searchKnowledge(params: {
        agentId: UUID;
        embedding: Float32Array;
        match_threshold: number;
        match_count: number;
        searchText?: string;
    }): Promise<RAGKnowledgeItem[]>;

    createKnowledge(knowledge: RAGKnowledgeItem): Promise<void>;
    removeKnowledge(id: UUID): Promise<void>;
    clearKnowledge(agentId: UUID, shared?: boolean): Promise<void>;
}

export interface IDatabaseCacheAdapter {
    getCache(params: {
        agentId: UUID;
        key: string;
    }): Promise<string | undefined>;

    setCache(params: {
        agentId: UUID;
        key: string;
        value: string;
    }): Promise<boolean>;

    deleteCache(params: { agentId: UUID; key: string }): Promise<boolean>;
}

export interface IMemoryManager {
    runtime: IAgentRuntime;
    tableName: string;
    constructor: Function;

    addEmbeddingToMemory(memory: Memory): Promise<Memory>;

    getMemories(opts: {
        roomId: UUID;
        count?: number;
        unique?: boolean;
        start?: number;
        end?: number;
    }): Promise<Memory[]>;

    getCachedEmbeddings(
        content: string
    ): Promise<{ embedding: number[]; levenshtein_score: number }[]>;

    getMemoryById(id: UUID): Promise<Memory | null>;
    getMemoriesByRoomIds(params: { roomIds: UUID[] }): Promise<Memory[]>;
    searchMemoriesByEmbedding(
        embedding: number[],
        opts: {
            match_threshold?: number;
            count?: number;
            roomId: UUID;
            unique?: boolean;
        }
    ): Promise<Memory[]>;

    createMemory(memory: Memory, unique?: boolean): Promise<void>;

    removeMemory(memoryId: UUID): Promise<void>;

    removeAllMemories(roomId: UUID): Promise<void>;

    countMemories(roomId: UUID, unique?: boolean): Promise<number>;
}

export interface IRAGKnowledgeManager {
    runtime: IAgentRuntime;
    tableName: string;

    getKnowledge(params: {
        query?: string;
        id?: UUID;
        limit?: number;
        conversationContext?: string;
        agentId?: UUID;
    }): Promise<RAGKnowledgeItem[]>;
    createKnowledge(item: RAGKnowledgeItem): Promise<void>;
    removeKnowledge(id: UUID): Promise<void>;
    searchKnowledge(params: {
        agentId: UUID;
        embedding: Float32Array | number[];
        match_threshold?: number;
        match_count?: number;
        searchText?: string;
    }): Promise<RAGKnowledgeItem[]>;
    clearKnowledge(shared?: boolean): Promise<void>;
    processFile(file: {
        path: string;
        content: string;
        type: "pdf" | "md" | "txt";
        isShared: boolean;
    }): Promise<void>;
}

export type CacheOptions = {
    expires?: number;
};

export enum CacheStore {
    REDIS = "redis",
    DATABASE = "database",
    FILESYSTEM = "filesystem",
}

export interface ICacheManager {
    get<T = unknown>(key: string): Promise<T | undefined>;
    set<T>(key: string, value: T, options?: CacheOptions): Promise<void>;
    delete(key: string): Promise<void>;
}

export abstract class Service {
    private static instance: Service | null = null;

    static get serviceType(): ServiceType {
        throw new Error("Service must implement static serviceType getter");
    }

    public static getInstance<T extends Service>(): T {
        if (!Service.instance) {
            Service.instance = new (this as any)();
        }
        return Service.instance as T;
    }

    get serviceType(): ServiceType {
        return (this.constructor as typeof Service).serviceType;
    }

    // Add abstract initialize method that must be implemented by derived classes
    abstract initialize(runtime: IAgentRuntime): Promise<void>;
}

export interface IAgentRuntime {
    // Properties
    agentId: UUID;
    serverUrl: string;
    databaseAdapter: IDatabaseAdapter;
    token: string | null;
    modelProvider: ModelProviderName;
    imageModelProvider: ModelProviderName;
    imageVisionModelProvider: ModelProviderName;
    character: Character;
    providers: Provider[];
    actions: Action[];
    evaluators: Evaluator[];
    plugins: Plugin[];

    fetch?: typeof fetch | null;

    messageManager: IMemoryManager;
    descriptionManager: IMemoryManager;
    documentsManager: IMemoryManager;
    knowledgeManager: IMemoryManager;
    ragKnowledgeManager: IRAGKnowledgeManager;
    loreManager: IMemoryManager;

    cacheManager: ICacheManager;

    services: Map<ServiceType, Service>;
    // any could be EventEmitter
    // but I think the real solution is forthcoming as a base client interface
    clients: Record<string, any>;

    verifiableInferenceAdapter?: IVerifiableInferenceAdapter | null;

    initialize(): Promise<void>;

    registerMemoryManager(manager: IMemoryManager): void;

    getMemoryManager(name: string): IMemoryManager | null;

    getService<T extends Service>(service: ServiceType): T | null;

    registerService(service: Service): void;

    getSetting(key: string): string | null;

    // Methods
    getConversationLength(): number;

    processActions(
        message: Memory,
        responses: Memory[],
        state?: State,
        callback?: HandlerCallback
    ): Promise<void>;

    evaluate(
        message: Memory,
        state?: State,
        didRespond?: boolean,
        callback?: HandlerCallback
    ): Promise<string[] | null>;

    ensureParticipantExists(userId: UUID, roomId: UUID): Promise<void>;

    ensureUserExists(
        userId: UUID,
        userName: string | null,
        name: string | null,
        source: string | null
    ): Promise<void>;

    registerAction(action: Action): void;

    ensureConnection(
        userId: UUID,
        roomId: UUID,
        userName?: string,
        userScreenName?: string,
        source?: string
    ): Promise<void>;

    ensureParticipantInRoom(userId: UUID, roomId: UUID): Promise<void>;

    ensureRoomExists(roomId: UUID): Promise<void>;

    composeState(
        message: Memory,
        additionalKeys?: { [key: string]: unknown }
    ): Promise<State>;

    updateRecentMessageState(state: State): Promise<State>;
}

export interface IImageDescriptionService extends Service {
    describeImage(
        imageUrl: string
    ): Promise<{ title: string; description: string }>;
}

export interface ITranscriptionService extends Service {
    transcribeAttachment(audioBuffer: ArrayBuffer): Promise<string | null>;
    transcribeAttachmentLocally(
        audioBuffer: ArrayBuffer
    ): Promise<string | null>;
    transcribe(audioBuffer: ArrayBuffer): Promise<string | null>;
    transcribeLocally(audioBuffer: ArrayBuffer): Promise<string | null>;
}

export interface IVideoService extends Service {
    isVideoUrl(url: string): boolean;
    fetchVideoInfo(url: string): Promise<Media>;
    downloadVideo(videoInfo: Media): Promise<string>;
    processVideo(url: string, runtime: IAgentRuntime): Promise<Media>;
}

export interface ITextGenerationService extends Service {
    initializeModel(): Promise<void>;
    queueMessageCompletion(
        context: string,
        temperature: number,
        stop: string[],
        frequency_penalty: number,
        presence_penalty: number,
        max_tokens: number
    ): Promise<any>;
    queueTextCompletion(
        context: string,
        temperature: number,
        stop: string[],
        frequency_penalty: number,
        presence_penalty: number,
        max_tokens: number
    ): Promise<string>;
    getEmbeddingResponse(input: string): Promise<number[] | undefined>;
}

export interface IBrowserService extends Service {
    closeBrowser(): Promise<void>;
    getPageContent(
        url: string,
        runtime: IAgentRuntime
    ): Promise<{ title: string; description: string; bodyContent: string }>;
}

export interface ISpeechService extends Service {
    getInstance(): ISpeechService;
    generate(runtime: IAgentRuntime, text: string): Promise<Readable>;
}

export interface IPdfService extends Service {
    getInstance(): IPdfService;
    convertPdfToText(pdfBuffer: Buffer): Promise<string>;
}

export interface IAwsS3Service extends Service {
    uploadFile(
        imagePath: string,
        subDirectory: string,
        useSignedUrl: boolean,
        expiresIn: number
    ): Promise<{
        success: boolean;
        url?: string;
        error?: string;
    }>;
    generateSignedUrl(fileName: string, expiresIn: number): Promise<string>;
}

export interface ITeeLogService extends Service {
    getInstance(): ITeeLogService;
    log(agentId: string, roomId: string, userId: string, type: string, content: string): Promise<boolean>;
}

export type SearchImage = {
    url: string;
    description?: string;
};

export type SearchResult = {
    title: string;
    url: string;
    content: string;
    rawContent?: string;
    score: number;
    publishedDate?: string;
};

export type SearchResponse = {
    answer?: string;
    query: string;
    responseTime: number;
    images: SearchImage[];
    results: SearchResult[];
};

export enum ServiceType {
    IMAGE_DESCRIPTION = "image_description",
    TRANSCRIPTION = "transcription",
    VIDEO = "video",
    TEXT_GENERATION = "text_generation",
    BROWSER = "browser",
    SPEECH_GENERATION = "speech_generation",
    PDF = "pdf",
    INTIFACE = "intiface",
    AWS_S3 = "aws_s3",
    BUTTPLUG = "buttplug",
    SLACK = "slack",
<<<<<<< HEAD
    VERIFIABLE_LOGGING = "verifiable_logging",
=======
    TEE_LOG = "tee_log",
>>>>>>> 82607be2
    GOPLUS_SECURITY = "goplus_security",
}

export enum LoggingLevel {
    DEBUG = "debug",
    VERBOSE = "verbose",
    NONE = "none",
}

export type KnowledgeItem = {
    id: UUID;
    content: Content;
};

export interface RAGKnowledgeItem {
    id: UUID;
    agentId: UUID;
    content: {
        text: string;
        metadata?: {
            isMain?: boolean;
            isChunk?: boolean;
            originalId?: UUID;
            chunkIndex?: number;
            source?: string;
            type?: string;
            isShared?: boolean;
            [key: string]: unknown;
        };
    };
    embedding?: Float32Array;
    createdAt?: number;
    similarity?: number;
    score?: number;
}

export interface ActionResponse {
    like: boolean;
    retweet: boolean;
    quote?: boolean;
    reply?: boolean;
}

export interface ISlackService extends Service {
    client: any;
}

/**
 * Available verifiable inference providers
 */
export enum VerifiableInferenceProvider {
    OPACITY = "opacity",
}

/**
 * Options for verifiable inference
 */
export interface VerifiableInferenceOptions {
    /** Custom endpoint URL */
    endpoint?: string;
    /** Custom headers */
    headers?: Record<string, string>;
    /** Provider-specific options */
    providerOptions?: Record<string, unknown>;
}

/**
 * Result of a verifiable inference request
 */
export interface VerifiableInferenceResult {
    /** Generated text */
    text: string;
    /** Proof */
    proof: any;
    /** Proof id */
    id?: string;
    /** Provider information */
    provider: VerifiableInferenceProvider;
    /** Timestamp */
    timestamp: number;
}

/**
 * Interface for verifiable inference adapters
 */
export interface IVerifiableInferenceAdapter {
    options: any;
    /**
     * Generate text with verifiable proof
     * @param context The input text/prompt
     * @param modelClass The model class/name to use
     * @param options Additional provider-specific options
     * @returns Promise containing the generated text and proof data
     */
    generateText(
        context: string,
        modelClass: string,
        options?: VerifiableInferenceOptions
    ): Promise<VerifiableInferenceResult>;

    /**
     * Verify the proof of a generated response
     * @param result The result containing response and proof to verify
     * @returns Promise indicating if the proof is valid
     */
    verifyProof(result: VerifiableInferenceResult): Promise<boolean>;
}

export enum TokenizerType {
    Auto = "auto",
    TikToken = "tiktoken",
}

export enum TranscriptionProvider {
    OpenAI = "openai",
    Deepgram = "deepgram",
    Local = "local",
}

export enum ActionTimelineType {
    ForYou = "foryou",
    Following = "following",
}<|MERGE_RESOLUTION|>--- conflicted
+++ resolved
@@ -1372,11 +1372,8 @@
     AWS_S3 = "aws_s3",
     BUTTPLUG = "buttplug",
     SLACK = "slack",
-<<<<<<< HEAD
     VERIFIABLE_LOGGING = "verifiable_logging",
-=======
     TEE_LOG = "tee_log",
->>>>>>> 82607be2
     GOPLUS_SECURITY = "goplus_security",
 }
 
