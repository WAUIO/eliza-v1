--- conflicted
+++ resolved
@@ -124,11 +124,8 @@
     };
 
     await callback(responseContent);
-<<<<<<< HEAD
 
     return true;
-=======
->>>>>>> 99bc7123
   },
   examples: [
     [
