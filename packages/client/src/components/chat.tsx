--- conflicted
+++ resolved
@@ -669,13 +669,10 @@
       // Clear the local message list immediately for instant UI response
       clearMessages();
     },
-<<<<<<< HEAD
     onInputDisabledChange: (disabled: boolean) => {
       inputDisabledRef.current = disabled;
     },
-=======
     onInputDisabledChange: (disabled: boolean) => updateChatState({ inputDisabled: disabled }),
->>>>>>> 730ab439
   });
 
   const {
@@ -857,12 +854,7 @@
     }
     updateChatState({ inputDisabled: true });
     const retryMessageId = randomUUID() as UUID;
-<<<<<<< HEAD
-    const finalTextContent =
-      message.text?.trim() || `Shared ${message.attachments?.length} file(s).`;
-=======
     const finalTextContent = message.text?.trim() || `Shared ${message.attachments?.length} file(s).`;
->>>>>>> 730ab439
 
     const optimisticUiMessage: UiMessage = {
       id: retryMessageId,
@@ -904,10 +896,6 @@
       });
       updateChatState({ inputDisabled: false });
     }
-<<<<<<< HEAD
-=======
-
->>>>>>> 730ab439
   };
 
   const handleClearChat = () => {
