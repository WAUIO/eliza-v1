--- conflicted
+++ resolved
@@ -2,36 +2,8 @@
 import {
   JsonRpcProvider,
   Contract,
-<<<<<<< HEAD
   Wallet
 } from 'ethers'; // Importing directly from ethers v6+
-
-// viem imports for RPC client operations
-import {
-  type Address,
-  type Hash,
-  type Hex,
-  formatEther,
-  parseEther,
-  type Chain
-} from 'viem';
-
-// Import our new provider
-import { PolygonRpcProvider, initPolygonRpcProvider } from '../providers/PolygonRpcProvider.js';
-import { NetworkType, Transaction, BlockIdentifier, BlockInfo, TransactionDetails, CacheEntry } from '../types.js';
-import { DEFAULT_RPC_URLS, CONTRACT_ADDRESSES, CACHE_EXPIRY } from '../config.js';
-
-// Import ABIs from contract files
-import StakeManagerABI from '../contracts/StakeManagerABI.json' with { type: "json" };
-import ValidatorShareABI from '../contracts/ValidatorShareABI.json' with { type: "json" };
-import RootChainManagerABI from '../contracts/RootChainManagerABI.json' with { type: "json" };
-import ERC20ABI from '../contracts/ERC20ABI.json' with { type: "json" };
-=======
-  type BigNumberish,
-  ZeroAddress,
-  type TransactionRequest,
-  MaxUint256, // Import MaxUint256 for approval checks
-} from 'ethers'; // Assuming ethers v6+
 
 // Import JSON ABIs
 import StakeManagerABI from '../contracts/StakeManagerABI.json';
@@ -53,14 +25,12 @@
     type: 'function',
   },
 ];
->>>>>>> 70f45773
-
-// Re-import GasService components
-import { getGasPriceEstimates, GasPriceEstimates } from './GasService.js';
+
+export type NetworkType = 'L1' | 'L2';
 
 // --- Staking Contract Addresses (Ethereum Mainnet) ---
-const STAKE_MANAGER_ADDRESS_L1 = CONTRACT_ADDRESSES.STAKE_MANAGER_ADDRESS_L1;
-const ROOT_CHAIN_MANAGER_ADDRESS_L1 = CONTRACT_ADDRESSES.ROOT_CHAIN_MANAGER_ADDRESS_L1;
+const STAKE_MANAGER_ADDRESS_L1 = '0x5e3Ef299fDDf15eAa0432E6e66473ace8c13D908';
+const ROOT_CHAIN_MANAGER_ADDRESS_L1 = '0xA0c68C638235ee32657e8f720a23ceC1bFc77C77';
 
 // --- Type Definitions for Staking Info ---
 
@@ -106,14 +76,10 @@
   private stakeManagerContractL1: Contract | null = null;
   private rootChainManagerContractL1: Contract | null = null;
   
-  // New viem-based provider for standardized RPC operations
-  private rpcProvider: PolygonRpcProvider | null = null;
-  
   // Cache settings
   private cacheKey = 'polygon/rpc';
   private cacheExpiryMs = 60000; // 1 minute
 
-<<<<<<< HEAD
   constructor(runtime?: IAgentRuntime) {
     super(runtime);
   }
@@ -121,24 +87,27 @@
   /**
    * Initializes providers for both L1 and L2 networks.
    */
-=======
->>>>>>> 70f45773
   private async initializeProviders(): Promise<void> {
     if (!this.runtime) {
       throw new Error('Runtime required for provider initialization');
     }
 
     try {
-      // Initialize viem-based provider
-      this.rpcProvider = await initPolygonRpcProvider(this.runtime);
-      
       // Initialize legacy ethers.js providers for backward compatibility
-      const l1RpcUrl = this.runtime.getSetting('ETHEREUM_RPC_URL') || DEFAULT_RPC_URLS.ETHEREUM_RPC_URL;
-      const l2RpcUrl = this.runtime.getSetting('POLYGON_RPC_URL') || DEFAULT_RPC_URLS.POLYGON_RPC_URL;
+      const l1RpcUrl = this.runtime.getSetting('ETHEREUM_RPC_URL');
+      const l2RpcUrl = this.runtime.getSetting('POLYGON_RPC_URL');
       const privateKey = this.runtime.getSetting('PRIVATE_KEY');
     
       if (!privateKey) {
         throw new Error('Missing required private key');
+      }
+      
+      if (!l1RpcUrl) {
+        throw new Error('Missing required Ethereum RPC URL');
+      }
+      
+      if (!l2RpcUrl) {
+        throw new Error('Missing required Polygon RPC URL');
       }
 
       this.l1Provider = new JsonRpcProvider(l1RpcUrl);
@@ -151,13 +120,9 @@
         StakeManagerABI,
         this.l1Provider
       );
-<<<<<<< HEAD
-      
-=======
       await this.stakeManagerContractL1.validatorThreshold(); // Test connection
       logger.info('StakeManager L1 contract instance created and connection verified.');
-
->>>>>>> 70f45773
+      
       this.rootChainManagerContractL1 = new Contract(
         ROOT_CHAIN_MANAGER_ADDRESS_L1,
         RootChainManagerABI,
@@ -173,7 +138,6 @@
       this.l1Signer = null;
       this.stakeManagerContractL1 = null;
       this.rootChainManagerContractL1 = null;
-      this.rpcProvider = null;
       throw error;
     }
   }
@@ -200,7 +164,19 @@
     this.l1Signer = null;
     this.stakeManagerContractL1 = null;
     this.rootChainManagerContractL1 = null;
-    this.rpcProvider = null;
+  }
+
+  /**
+   * Gets the current gas price for the specified network.
+   * @param network Which network to query (L1 or L2)
+   * @returns The gas price in wei as a bigint
+   */
+  async getGasPrice(network: NetworkType = 'L2'): Promise<bigint> {
+    const provider = network === 'L1' ? this.l1Provider : this.l2Provider;
+    if (!provider) {
+      throw new Error(`Provider for ${network} not available`);
+    }
+    return await provider.getGasPrice();
   }
 
   // --- Standard RPC Methods with Network Selection ---
@@ -209,55 +185,60 @@
    * Gets the current block number for the specified network
    */
   async getBlockNumber(network: NetworkType = 'L2'): Promise<number> {
-    if (!this.rpcProvider) {
-      throw new Error('RPC Provider not initialized');
-    }
-    
-    return this.rpcProvider.getBlockNumber(network);
+    const provider = network === 'L1' ? this.l1Provider : this.l2Provider;
+    if (!provider) {
+      throw new Error(`Provider for ${network} not available`);
+    }
+    
+    return await provider.getBlockNumber();
   }
 
   /**
    * Gets the balance of native tokens (ETH/MATIC) for an address on the specified network
    */
   async getBalance(address: Address, network: NetworkType = 'L2'): Promise<bigint> {
-    if (!this.rpcProvider) {
-      throw new Error('RPC Provider not initialized');
-    }
-    
-    return this.rpcProvider.getNativeBalance(address, network);
+    const provider = network === 'L1' ? this.l1Provider : this.l2Provider;
+    if (!provider) {
+      throw new Error(`Provider for ${network} not available`);
+    }
+    
+    return await provider.getBalance(address);
   }
 
   /**
    * Gets transaction details by hash from the specified network
    */
   async getTransaction(txHash: Hash, network: NetworkType = 'L2'): Promise<any> {
-    if (!this.rpcProvider) {
-      throw new Error('RPC Provider not initialized');
-    }
-    
-    return this.rpcProvider.getTransaction(txHash, network);
+    const provider = network === 'L1' ? this.l1Provider : this.l2Provider;
+    if (!provider) {
+      throw new Error(`Provider for ${network} not available`);
+    }
+    
+    return await provider.getTransaction(txHash);
   }
 
   /**
    * Gets transaction receipt by hash from the specified network
    */
   async getTransactionReceipt(txHash: Hash, network: NetworkType = 'L2'): Promise<any> {
-    if (!this.rpcProvider) {
-      throw new Error('RPC Provider not initialized');
-    }
-    
-    return this.rpcProvider.getTransactionReceipt(txHash, network);
+    const provider = network === 'L1' ? this.l1Provider : this.l2Provider;
+    if (!provider) {
+      throw new Error(`Provider for ${network} not available`);
+    }
+    
+    return await provider.getTransactionReceipt(txHash);
   }
 
   /**
    * Gets block details by number or hash from the specified network
    */
   async getBlock(blockIdentifier: BlockIdentifier, network: NetworkType = 'L2'): Promise<any> {
-    if (!this.rpcProvider) {
-      throw new Error('RPC Provider not initialized');
-    }
-    
-    return this.rpcProvider.getBlock(blockIdentifier, network);
+    const provider = network === 'L1' ? this.l1Provider : this.l2Provider;
+    if (!provider) {
+      throw new Error(`Provider for ${network} not available`);
+    }
+    
+    return await provider.getBlock(blockIdentifier);
   }
 
   /**
@@ -268,11 +249,12 @@
     data: Hash, 
     network: NetworkType = 'L2'
   ): Promise<Hash> {
-    if (!this.rpcProvider) {
-      throw new Error('RPC Provider not initialized');
-    }
-    
-    const client = this.rpcProvider.getPublicClient(network);
+    const provider = network === 'L1' ? this.l1Provider : this.l2Provider;
+    if (!provider) {
+      throw new Error(`Provider for ${network} not available`);
+    }
+    
+    const client = provider.getPublicClient();
     const result = await client.call({
       to,
       data,
@@ -288,14 +270,14 @@
     tx: { to: Address; data?: Hash; value?: bigint },
     network: NetworkType = 'L2'
   ): Promise<bigint> {
-    if (!this.rpcProvider) {
-      throw new Error('RPC Provider not initialized');
-    }
-    
-    const client = this.rpcProvider.getPublicClient(network);
-    const account = this.rpcProvider.getAddress();
-    
-    const gasEstimate = await client.estimateGas({
+    const provider = network === 'L1' ? this.l1Provider : this.l2Provider;
+    if (!provider) {
+      throw new Error(`Provider for ${network} not available`);
+    }
+    
+    const account = await provider.getAddress();
+    
+    const gasEstimate = await provider.estimateGas({
       to: tx.to,
       data: tx.data,
       value: tx.value,
@@ -303,20 +285,6 @@
     });
     
     return gasEstimate;
-  }
-
-  /**
-   * Gets current gas price on the specified network
-   */
-  async getGasPrice(network: NetworkType = 'L2'): Promise<bigint> {
-    if (!this.rpcProvider) {
-      throw new Error('RPC Provider not initialized');
-    }
-    
-    const client = this.rpcProvider.getPublicClient(network);
-    const gasPrice = await client.getGasPrice();
-    
-    return gasPrice;
   }
 
   /**
@@ -328,13 +296,14 @@
     data: Hash = '0x' as Hash,
     network: NetworkType = 'L2'
   ): Promise<Hash> {
-    if (!this.rpcProvider) {
-      throw new Error('RPC Provider not initialized');
+    const provider = network === 'L1' ? this.l1Provider : this.l2Provider;
+    if (!provider) {
+      throw new Error(`Provider for ${network} not available`);
     }
     
     try {
       // Use the provider's sendTransaction method which is safer and properly handles gas estimation
-      const txHash = await this.rpcProvider.sendTransaction(to, value, data, network);
+      const txHash = await provider.sendTransaction(to, value, data);
       logger.info(`Transaction sent on ${network}: ${txHash}`);
       
       return txHash;
@@ -391,7 +360,6 @@
         logger.debug('Returning cached current block number');
         return cachedBlockNumber;
       }
-<<<<<<< HEAD
       
       logger.info('Fetching current Polygon block number');
       const blockNumber = await this.getBlockNumber('L2');
@@ -399,68 +367,6 @@
       // Cache block number with shorter expiry (10 seconds)
       await this.setCacheValue(cacheKey, blockNumber, 10000);
       return blockNumber;
-=======
-
-      // Parse the result struct (adjust indices/names based on ABI)
-      const status = result.status as ValidatorStatus; // Cast to enum
-      const totalStake = BigInt(result.amount.toString()); // 'amount' from ABI seems to be total stake
-
-      // Get commission rate from direct StakeManager call
-      let commissionRate = 0;
-      let lastRewardUpdateEpoch = 0n;
-
-      try {
-        // Try to get commission rate directly from the validators struct
-        if (result.commissionRate !== undefined) {
-          commissionRate = Number(result.commissionRate) / 10000; // Convert from basis points (100 = 1%)
-        }
-
-        // Alternatively, try getting from ValidatorShare contract if it exists
-        else if (result.contractAddress && result.contractAddress !== ZeroAddress) {
-          try {
-            const validatorShareContract = new Contract(
-              result.contractAddress,
-              ValidatorShareABI,
-              this.getProvider('L1')
-            );
-
-            // Try to get commission rate from validator share contract if it exposes it
-            if (typeof validatorShareContract.commissionRate === 'function') {
-              const commissionRateResult = await validatorShareContract.commissionRate();
-              commissionRate = Number(commissionRateResult) / 10000;
-            }
-          } catch (e) {
-            // Silently handle this specific error - it's expected if the method doesn't exist
-            logger.debug(
-              `Commission rate not accessible from ValidatorShare contract: ${e.message}`
-            );
-          }
-        }
-
-        // Try to get last commission update epoch (which could indicate last reward update)
-        if (result.lastCommissionUpdate !== undefined) {
-          lastRewardUpdateEpoch = BigInt(result.lastCommissionUpdate.toString());
-        }
-      } catch (commError) {
-        logger.warn(
-          `Failed to fetch commission rate for validator ${validatorId}, defaulting to 0: ${commError}`
-        );
-      }
-
-      const info: ValidatorInfo = {
-        status: status,
-        totalStake: totalStake,
-        commissionRate: commissionRate, // Now includes fetched commission rate or defaults to 0
-        signerAddress: result.signer,
-        activationEpoch: BigInt(result.activationEpoch.toString()),
-        deactivationEpoch: BigInt(result.deactivationEpoch.toString()),
-        jailEndEpoch: BigInt(result.jailTime.toString()), // 'jailTime' from ABI
-        contractAddress: result.contractAddress, // ValidatorShare contract address
-        lastRewardUpdateEpoch: lastRewardUpdateEpoch, // Set to fetched value or defaults to 0
-        // Add other fields as needed
-      };
-      return info;
->>>>>>> 70f45773
     } catch (error) {
       logger.error('Error getting current block number:', error);
       throw new Error(`Failed to get current block number: ${error.message}`);
@@ -487,7 +393,7 @@
       logger.info(`Fetching details for block ${identifier}`);
       
       // Fetch block with full transaction objects
-      const block = await this.rpcProvider!.getBlock(identifier, 'L2');
+      const block = await this.getBlock(identifier, 'L2');
       
       if (!block) {
         throw new Error(`Block not found: ${identifier}`);
@@ -526,7 +432,6 @@
    */
   async getTransactionDetails(txHash: Hash): Promise<TransactionDetails | null> {
     try {
-<<<<<<< HEAD
       // Check cache first
       const cacheKey = `${this.cacheKey}/tx/${txHash}`;
       const cachedTx = await this.getCachedValue<TransactionDetails>(cacheKey);
@@ -540,8 +445,8 @@
       
       // Fetch both transaction and receipt in parallel
       const [txResponse, txReceipt] = await Promise.all([
-        this.rpcProvider!.getTransaction(txHash, 'L2'),
-        this.rpcProvider!.getTransactionReceipt(txHash, 'L2')
+        this.getTransaction(txHash, 'L2'),
+        this.getTransactionReceipt(txHash, 'L2')
       ]);
       
       // If neither is found, return null
@@ -562,7 +467,29 @@
     } catch (error) {
       logger.error(`Error getting transaction details for ${txHash}:`, error);
       throw new Error(`Failed to get transaction details: ${error.message}`);
-=======
+    }
+  }
+
+  // --- L1 Staking Write Operations ---
+
+  /**
+   * Delegates MATIC to a validator on L1.
+   * @param validatorId The ID of the validator.
+   * @param amountWei Amount of MATIC/POL to delegate in Wei.
+   * @returns Transaction hash of the delegation transaction.
+   */
+  async delegate(validatorId: number, amountWei: bigint): Promise<string> {
+    logger.info(
+      `Initiating delegation of ${ethers.formatEther(amountWei)} MATIC to validator ${validatorId} on L1...`
+    );
+    if (amountWei <= 0n) {
+      throw new Error('Delegation amount must be greater than zero.');
+    }
+    const signer = this.getL1Signer();
+    const l1Provider = this.getProvider('L1');
+    const contract = await this._getValidatorShareContract(validatorId);
+
+    try {
       const stakeManager = this.getStakeManagerContract();
       const txData = await stakeManager.delegate.populateTransaction(validatorId, amountWei);
 
@@ -602,64 +529,6 @@
   }
 
   /**
-   * Initiates undelegation (unbonding) of shares from a validator on L1.
-   * @param validatorId The ID of the validator.
-   * @param sharesAmountWei Amount of Validator Shares to undelegate (in Wei).
-   * @returns Transaction hash of the undelegation transaction.
-   */
-  async undelegate(validatorId: number, sharesAmountWei: bigint): Promise<string> {
-    logger.info(
-      `Initiating undelegation of ${sharesAmountWei} shares from validator ${validatorId} on L1...`
-    );
-    if (sharesAmountWei <= 0n) {
-      throw new Error('Undelegation shares amount must be greater than zero.');
-    }
-    const signer = this.getL1Signer();
-    const l1Provider = this.getProvider('L1');
-    const contract = await this._getValidatorShareContract(validatorId);
-
-    try {
-      // 1. Prepare Transaction Data (Verify function name: sellVoucher or similar)
-      // Using sellVoucher(uint256 _amount, uint256 _minClaimAmount)
-      const txData = await contract.sellVoucher.populateTransaction(sharesAmountWei, 0n); // _minClaimAmount = 0
-
-      // 2. Get Gas Estimates
-      const { maxFeePerGas, maxPriorityFeePerGas } = await this._getL1FeeDetails();
-
-      // 3. Estimate Gas Limit
-      const gasLimit = await signer.estimateGas({ ...txData }); // No value needed
-      const gasLimitBuffered = (gasLimit * 120n) / 100n;
-
-      // 4. Construct Full Transaction
-      const tx: TransactionRequest = {
-        ...txData,
-        // No value field for undelegate
-        gasLimit: gasLimitBuffered,
-        maxFeePerGas: maxFeePerGas,
-        maxPriorityFeePerGas: maxPriorityFeePerGas,
-        chainId: (await l1Provider.getNetwork()).chainId,
-      };
-
-      // 5. Sign Transaction
-      logger.debug('Signing undelegation transaction...', tx);
-      const signedTx = await signer.signTransaction(tx);
-
-      // 6. Broadcast Transaction
-      logger.info(`Broadcasting L1 undelegation transaction for validator ${validatorId}...`);
-      const txResponse = await this.sendRawTransaction(signedTx, 'L1');
-      logger.info(`Undelegation transaction sent: ${txResponse.hash}`);
-
-      // 7. Return Hash
-      return txResponse.hash;
-    } catch (error: unknown) {
-      logger.error(`Undelegation from validator ${validatorId} failed:`, error);
-      const errorMessage = error instanceof Error ? error.message : String(error);
-      throw new Error(`Undelegation failed: ${errorMessage}`);
->>>>>>> 70f45773
-    }
-  }
-
-  /**
    * Gets MATIC balance for an address on Polygon (L2)
    * 
    * @param address The address to check
@@ -667,7 +536,6 @@
    */
   async getNativeBalance(address: Address): Promise<bigint> {
     try {
-<<<<<<< HEAD
       if (!address.startsWith('0x')) {
         throw new Error('Invalid address format');
       }
@@ -684,7 +552,7 @@
       logger.info(`Fetching MATIC balance for ${address}`);
       
       // Get balance using the provider
-      const balance = await this.rpcProvider!.getNativeBalance(address, 'L2');
+      const balance = await this.getBalance(address, 'L2');
       
       // Cache for 30 seconds (balances may change frequently)
       await this.setCacheValue(cacheKey, balance, 30000);
@@ -692,43 +560,6 @@
     } catch (error) {
       logger.error(`Error getting MATIC balance for ${address}:`, error);
       throw new Error(`Failed to get MATIC balance: ${error.message}`);
-=======
-      // 1. Prepare Transaction Data (Verify function name: withdrawRewards)
-      const txData = await contract.withdrawRewards.populateTransaction();
-
-      // 2. Get Gas Estimates
-      const { maxFeePerGas, maxPriorityFeePerGas } = await this._getL1FeeDetails();
-
-      // 3. Estimate Gas Limit
-      const gasLimit = await signer.estimateGas({ ...txData }); // No value needed
-      const gasLimitBuffered = (gasLimit * 120n) / 100n;
-
-      // 4. Construct Full Transaction
-      const tx: TransactionRequest = {
-        ...txData,
-        // No value field for withdraw
-        gasLimit: gasLimitBuffered,
-        maxFeePerGas: maxFeePerGas,
-        maxPriorityFeePerGas: maxPriorityFeePerGas,
-        chainId: (await l1Provider.getNetwork()).chainId,
-      };
-
-      // 5. Sign Transaction
-      logger.debug('Signing reward withdrawal transaction...', tx);
-      const signedTx = await signer.signTransaction(tx);
-
-      // 6. Broadcast Transaction
-      logger.info(`Broadcasting L1 reward withdrawal transaction for validator ${validatorId}...`);
-      const txResponse = await this.sendRawTransaction(signedTx, 'L1');
-      logger.info(`Reward withdrawal transaction sent: ${txResponse.hash}`);
-
-      // 7. Return Hash
-      return txResponse.hash;
-    } catch (error: unknown) {
-      logger.error(`Reward withdrawal from validator ${validatorId} failed:`, error);
-      const errorMessage = error instanceof Error ? error.message : String(error);
-      throw new Error(`Reward withdrawal failed: ${errorMessage}`);
->>>>>>> 70f45773
     }
   }
 
@@ -753,12 +584,11 @@
         logger.debug(`Returning cached token balance for ${accountAddress} (token: ${tokenAddress})`);
         return cachedBalance;
       }
-<<<<<<< HEAD
       
       logger.info(`Fetching token balance for ${accountAddress} (token: ${tokenAddress})`);
       
       // Get token balance using the provider
-      const balance = await this.rpcProvider!.getErc20Balance(tokenAddress, accountAddress, 'L2');
+      const balance = await this.getBalance(tokenAddress, 'L2');
       
       // Cache for 30 seconds (balances may change frequently)
       await this.setCacheValue(cacheKey, balance, 30000);
@@ -766,21 +596,6 @@
     } catch (error) {
       logger.error(`Error getting token balance for ${accountAddress} (token: ${tokenAddress}):`, error);
       throw new Error(`Failed to get token balance: ${error.message}`);
-=======
-      logger.info('Withdrawal transaction confirmed.');
-
-      // 4. Delegate the withdrawn amount (which equals the previously fetched pendingRewards)
-      logger.info(
-        `Proceeding to delegate ${ethers.formatEther(rewardsToRestake)} MATIC rewards...`
-      );
-      const delegateTxHash = await this.delegate(validatorId, rewardsToRestake);
-
-      return delegateTxHash; // Return the hash of the second (delegate) transaction
-    } catch (error: unknown) {
-      logger.error(`Restake operation for validator ${validatorId} failed:`, error);
-      const errorMessage = error instanceof Error ? error.message : String(error);
-      throw new Error(`Restake failed: ${errorMessage}`);
->>>>>>> 70f45773
     }
   }
 
@@ -795,7 +610,6 @@
     }
     
     try {
-<<<<<<< HEAD
       const cache = await this.runtime.getCache<CacheEntry<T>>(key);
       
       if (!cache) {
@@ -811,153 +625,36 @@
       }
       
       return cache.value;
-      } catch (error) {
+    } catch (error) {
       logger.error(`Error retrieving from cache (${key}):`, error);
       return undefined;
-=======
-      // 1. Approve RootChainManager to spend the token
-      // This helper handles checking allowance and sending tx only if needed
-      await this._approveErc20IfNeeded(tokenAddressL1, amountWei, ROOT_CHAIN_MANAGER_ADDRESS_L1);
-      // Approval (if sent) is confirmed within the helper
-
-      // 2. Prepare and send the depositFor transaction
-      const txDepositData = await rootChainManager.depositFor.populateTransaction(
-        userAddress,
-        tokenAddressL1,
-        amountWei
-      );
-
-      const { maxFeePerGas, maxPriorityFeePerGas } = await this._getL1FeeDetails();
-
-      const gasLimitDeposit = await signer.estimateGas({
-        ...txDepositData,
-        maxFeePerGas: maxFeePerGas,
-        maxPriorityFeePerGas: maxPriorityFeePerGas,
-        chainId: (await l1Provider.getNetwork()).chainId,
-      });
-
-      // 3. Construct Full Transaction
-      const tx: TransactionRequest = {
-        ...txDepositData,
-        gasLimit: gasLimitDeposit,
-        maxFeePerGas: maxFeePerGas,
-        maxPriorityFeePerGas: maxPriorityFeePerGas,
-        chainId: (await l1Provider.getNetwork()).chainId,
+    }
+  }
+  
+  /**
+   * Sets a value in the cache with timestamp
+   */
+  private async setCacheValue<T>(key: string, value: T, expiryMs?: number): Promise<void> {
+    if (!this.runtime) {
+      return;
+    }
+    
+    try {
+      const cacheEntry: CacheEntry<T> = {
+        value,
+        timestamp: Date.now()
       };
-
-      // 4. Sign Transaction
-      logger.debug('Signing depositFor transaction...', tx);
-      const signedTx = await signer.signTransaction(tx);
-
-      // 5. Broadcast Transaction
-      logger.info(`Broadcasting L1 depositFor transaction for token ${tokenAddressL1}...`);
-      const txResponse = await this.sendRawTransaction(signedTx, 'L1');
-      logger.info(`Bridge deposit transaction sent: ${txResponse.hash}`);
-
-      // 6. Return Hash of the deposit transaction
-      return txResponse.hash;
-    } catch (error: unknown) {
-      logger.error(`Bridge deposit for token ${tokenAddressL1} failed:`, error);
-      const errorMessage = error instanceof Error ? error.message : String(error);
-      throw new Error(`Bridge deposit failed: ${errorMessage}`);
-    }
-  }
-
-  // --- Helper: Approve ERC20 spending if needed ---
-  private async _approveErc20IfNeeded(
-    tokenAddressL1: string,
-    amountWei: bigint,
-    spenderAddress: string
-  ): Promise<string | null> {
-    // Returns approve tx hash if sent, null otherwise
-    const signer = this.getL1Signer();
-    const l1Provider = this.getProvider('L1');
-    const ownerAddress = await signer.getAddress();
-    const tokenContract = new Contract(tokenAddressL1, Erc20ABI, signer);
-
-    logger.debug(
-      `Checking allowance for ${ownerAddress} to spend ${tokenAddressL1} via ${spenderAddress}`
-    );
-    const currentAllowance: bigint = BigInt(
-      (await tokenContract.allowance(ownerAddress, spenderAddress)).toString()
-    );
-
-    if (currentAllowance >= amountWei) {
-      logger.info(
-        `Sufficient allowance (${ethers.formatUnits(currentAllowance)} tokens) already exists for ${tokenAddressL1}. Skipping approval.`
-      );
-      return null; // No approval needed
-    }
-
-    if (currentAllowance > 0n) {
-      // Reset allowance to 0 before setting new allowance - common mitigation for some ERC20 bugs
-      logger.warn(
-        `Existing allowance (${ethers.formatUnits(currentAllowance)}) is less than required. Resetting to 0 before approving new amount.`
-      );
-      try {
-        const resetTxHash = await this._sendApproveTx(tokenContract, spenderAddress, 0n);
-        await l1Provider.waitForTransaction(resetTxHash, 1, 120000); // Wait for reset confirmation
-      } catch (error) {
-        logger.error('Failed to reset ERC20 allowance to 0:', error);
-        throw new Error('Failed to reset existing allowance before approving.');
-      }
-    }
-
-    logger.info(
-      `Approving ${spenderAddress} to spend ${ethers.formatUnits(amountWei)} of ${tokenAddressL1}...`
-    );
-    // Approve slightly more or MaxUint256 for simplicity, depending on strategy
-    const approveAmount = MaxUint256; // Approve maximum often simplest
-    const approveTxHash = await this._sendApproveTx(tokenContract, spenderAddress, approveAmount);
-
-    logger.info(`Approve transaction sent (${approveTxHash}). Waiting for confirmation...`);
-    const receipt = await l1Provider.waitForTransaction(approveTxHash, 1, 120000); // Wait 1 conf, timeout 2min
-
-    if (!receipt || receipt.status !== 1) {
-      logger.error(
-        `Approve transaction (${approveTxHash}) failed or timed out. Status: ${receipt?.status}`
-      );
-      throw new Error(`ERC20 approval transaction failed (Hash: ${approveTxHash})`);
-    }
-
-    logger.info(`Approval confirmed for ${tokenAddressL1}.`);
-    return approveTxHash;
-  }
-
-  // Internal helper to construct and send an approve transaction
-  private async _sendApproveTx(
-    tokenContract: Contract,
-    spender: string,
-    amount: bigint
-  ): Promise<string> {
-    const signer = this.getL1Signer();
-    const l1Provider = this.getProvider('L1');
-
-    try {
-      const txData = await tokenContract.approve.populateTransaction(spender, amount);
-
-      const { maxFeePerGas, maxPriorityFeePerGas } = await this._getL1FeeDetails();
-
-      const gasLimit = await signer.estimateGas({ ...txData });
-      const gasLimitBuffered = (gasLimit * 150n) / 100n; // Increase buffer for approve? 50%
-
-      const tx: TransactionRequest = {
-        ...txData,
-        gasLimit: gasLimitBuffered,
-        maxFeePerGas: maxFeePerGas,
-        maxPriorityFeePerGas: maxPriorityFeePerGas,
-        chainId: (await l1Provider.getNetwork()).chainId,
-      };
-
-      logger.debug('Signing approve transaction...', tx);
-      const signedTx = await signer.signTransaction(tx);
-      logger.info(`Broadcasting L1 approve transaction for token ${tokenContract.target}...`);
-      const txResponse = await this.sendRawTransaction(signedTx, 'L1');
-      return txResponse.hash;
-    } catch (error: unknown) {
-      logger.error(`ERC20 approve transaction failed for token ${tokenContract.target}:`, error);
-      const errorMessage = error instanceof Error ? error.message : String(error);
-      throw new Error(`Approval failed: ${errorMessage}`);
+      
+      // Set custom expiry if provided, otherwise use default from config
+      if (expiryMs) {
+        this.cacheExpiryMs = expiryMs;
+      } else {
+        this.cacheExpiryMs = CACHE_EXPIRY.DEFAULT;
+      }
+      
+      await this.runtime.setCache(key, cacheEntry);
+    } catch (error) {
+      logger.error(`Error setting cache (${key}):`, error);
     }
   }
 
@@ -1008,7 +705,6 @@
           'Unable to obtain L1 fee data: getFeeData() returned all null for EIP-1559 fields and gasPrice.'
         );
       }
->>>>>>> 70f45773
     }
 
     if (maxFeePerGas === null || maxPriorityFeePerGas === null) {
@@ -1018,33 +714,13 @@
 
     return { maxFeePerGas, maxPriorityFeePerGas };
   }
-  
-  /**
-   * Sets a value in the cache with timestamp
-   */
-<<<<<<< HEAD
-  private async setCacheValue<T>(key: string, value: T, expiryMs?: number): Promise<void> {
-    if (!this.runtime) {
-      return;
-    }
-    
-    try {
-      const cacheEntry: CacheEntry<T> = {
-        value,
-        timestamp: Date.now()
-      };
-      
-      // Set custom expiry if provided, otherwise use default from config
-      if (expiryMs) {
-        this.cacheExpiryMs = expiryMs;
-      } else {
-        this.cacheExpiryMs = CACHE_EXPIRY.DEFAULT;
-      }
-      
-      await this.runtime.setCache(key, cacheEntry);
-    } catch (error) {
-      logger.error(`Error setting cache (${key}):`, error);
-=======
+
+  // --- L2 Checkpoint Status Check (L1) ---
+
+  /**
+   * Fetches the last L2 block number included in a checkpoint on L1.
+   * @returns A promise resolving to the last checkpointed L2 block number as a bigint.
+   */
   async getLastCheckpointedL2Block(): Promise<bigint> {
     logger.debug(
       'Getting last checkpointed L2 block number from L1 RootChainManager/CheckpointManager...'
@@ -1090,7 +766,6 @@
       const errorMessage = error instanceof Error ? error.message : String(error);
       // Rethrow with a more specific message if needed, or just the original error
       throw new Error(`Failed to get last checkpointed L2 block: ${errorMessage}`);
->>>>>>> 70f45773
     }
   }
 
@@ -1098,7 +773,6 @@
    * Gets the ethers provider for the specified network
    * This is needed for compatibility with contracts that require ethers.js
    */
-<<<<<<< HEAD
   getEthersProvider(network: NetworkType = 'L2'): JsonRpcProvider {
     if (network === 'L1') {
       if (!this.l1Provider) {
@@ -1110,7 +784,9 @@
         throw new Error('L2 provider not initialized');
       }
       return this.l2Provider;
-=======
+    }
+  }
+
   async isL2BlockCheckpointed(l2BlockNumber: number | bigint): Promise<boolean> {
     const targetBlock = BigInt(l2BlockNumber.toString());
     logger.debug(`Checking if L2 block ${targetBlock} is checkpointed on L1...`);
@@ -1131,7 +807,6 @@
       throw new Error(
         `Failed to determine checkpoint status for L2 block ${targetBlock}: ${errorMessage}`
       );
->>>>>>> 70f45773
     }
   }
 }