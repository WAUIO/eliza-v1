import {
  type Plugin,
  type IAgentRuntime,
  type Action,
  type Provider,
  type ProviderResult,
  logger,
  type Service,
  elizaLogger,
} from '@elizaos/core';
import { z } from 'zod';

<<<<<<< HEAD
// Import all action files
import { transferPolygonAction } from './actions/transfer.js';
import { delegatePolygonAction } from './actions/delegate.js';
import { getCheckpointStatusAction } from './actions/getCheckpointStatus.js';
import { proposeGovernanceAction } from './actions/proposeGovernance.js';
import { voteGovernanceAction } from './actions/voteGovernance.js';
import { getValidatorInfoAction } from './actions/getValidatorInfo.js';
import { getDelegatorInfoAction } from './actions/getDelegatorInfo.js';
import { withdrawRewardsAction } from './actions/withdrawRewards.js';
import { bridgeDepositAction } from './actions/bridgeDeposit.js';
import { getBlockNumberAction, getBlockDetailsAction } from './actions/getBlockInfo.js';
import { getTransactionDetailsAction } from './actions/getTransactionInfo.js';
import { getNativeBalanceAction, getERC20BalanceAction } from './actions/getBalanceInfo.js';
import { getGovernanceInfoAction, getVotingPowerAction } from './actions/getGovernanceInfo.js';

// Import providers and services
import { WalletProvider } from './providers/PolygonWalletProvider.js';
import { PolygonRpcService } from './services/PolygonRpcService.js';
import { GovernanceService } from './services/GovernanceService.js';
import { getGasPriceEstimates, GasPriceEstimates } from './services/GasService.js';
import { PolygonBridgeService } from './services/PolygonBridgeService.js';

// Import our custom formatters
import { formatUnits } from './utils/formatters.js';

// Import default configuration
import { DEFAULT_RPC_URLS } from './config.js';
=======
import { transferPolygonAction } from './actions/transfer';
import { delegateL1Action } from './actions/delegateL1';
import { getCheckpointStatusAction } from './actions/getCheckpointStatus';
import { proposeGovernanceAction } from './actions/proposeGovernance';
import { voteGovernanceAction } from './actions/voteGovernance';
import { getValidatorInfoAction } from './actions/getValidatorInfo';
import { getDelegatorInfoAction } from './actions/getDelegatorInfo';
import { withdrawRewardsAction } from './actions/withdrawRewardsL1';
import { bridgeDepositAction } from './actions/bridgeDeposit';
import { getL2BlockNumberAction } from './actions/getL2BlockNumber';
import { getMaticBalanceAction } from './actions/getMaticBalance';
import { getPolygonGasEstimatesAction } from './actions/getPolygonGasEstimates';
import { undelegateL1Action } from './actions/undelegateL1';
import { restakeRewardsL1Action } from './actions/restakeRewardsL1';
import { isL2BlockCheckpointedAction } from './actions/isL2BlockCheckpointed';
import { heimdallVoteAction } from './actions/heimdallVoteAction';
import { heimdallSubmitProposalAction } from './actions/heimdallSubmitProposalAction';
import { heimdallTransferTokensAction } from './actions/heimdallTransferTokensAction';

import {
  WalletProvider,
  initWalletProvider,
  polygonWalletProvider,
} from './providers/PolygonWalletProvider';
import {
  PolygonRpcService,
  type ValidatorInfo,
  type DelegatorInfo,
  ValidatorStatus,
} from './services/PolygonRpcService';
import { HeimdallService } from './services/HeimdallService';
import { getGasPriceEstimates, type GasPriceEstimates } from './services/GasService';
import { parseBigIntString } from './utils'; // Import from utils
>>>>>>> 70f45773

// --- Configuration Schema --- //
const configSchema = z.object({
  POLYGON_RPC_URL: z.string().url('Invalid Polygon RPC URL').min(1).default(DEFAULT_RPC_URLS.POLYGON_RPC_URL),
  ETHEREUM_RPC_URL: z.string().url('Invalid Ethereum RPC URL').min(1).default(DEFAULT_RPC_URLS.ETHEREUM_RPC_URL),
  PRIVATE_KEY: z.string().min(1, 'Private key is required'),
  POLYGONSCAN_KEY: z.string().min(1, 'PolygonScan API Key is required'),
<<<<<<< HEAD
  GOVERNOR_ADDRESS: z.string().optional(),
  TOKEN_ADDRESS: z.string().optional(),
  TIMELOCK_ADDRESS: z.string().optional(),
=======
  HEIMDALL_RPC_URL: z.string().url('Invalid Heimdall RPC URL').min(1).optional(),
>>>>>>> 70f45773
});

// Infer the type from the schema
type PolygonPluginConfig = z.infer<typeof configSchema>;

// --- Define Actions --- //
const polygonActions: Action[] = [
  // Core actions
  transferPolygonAction,
  getValidatorInfoAction,
  getDelegatorInfoAction,
  bridgeDepositAction,
  getCheckpointStatusAction,
  proposeGovernanceAction,
  voteGovernanceAction,
<<<<<<< HEAD
  withdrawRewardsAction,
  delegatePolygonAction,
  
  // New modular actions for blockchain data access
  getBlockNumberAction,
  getBlockDetailsAction,
  getTransactionDetailsAction,
  getNativeBalanceAction,
  getERC20BalanceAction,
  
  // Governance actions
  getGovernanceInfoAction,
  getVotingPowerAction,
  
  // Simple action for gas price estimates
  {
    name: 'GET_POLYGON_GAS_ESTIMATES',
    description: 'Gets current gas price estimates for Polygon from PolygonScan.',
    validate: async () => true,
    handler: async (runtime: IAgentRuntime) => {
      const estimates: GasPriceEstimates = await getGasPriceEstimates(runtime);
      let text = 'Polygon Gas Estimates (Wei):\n';
      
      // Format priority fee per gas using our formatter
      const safeLowPriority = estimates.safeLow?.maxPriorityFeePerGas
        ? formatUnits(estimates.safeLow.maxPriorityFeePerGas, 9) + ' Gwei'
        : 'N/A';
      
      const averagePriority = estimates.average?.maxPriorityFeePerGas
        ? formatUnits(estimates.average.maxPriorityFeePerGas, 9) + ' Gwei'
        : 'N/A';
      
      const fastPriority = estimates.fast?.maxPriorityFeePerGas
        ? formatUnits(estimates.fast.maxPriorityFeePerGas, 9) + ' Gwei'
        : 'N/A';
      
      const baseFee = estimates.estimatedBaseFee
        ? formatUnits(estimates.estimatedBaseFee, 9) + ' Gwei'
        : 'N/A';
      
      text += `  Safe Low Priority: ${safeLowPriority}\n`;
      text += `  Average Priority:  ${averagePriority}\n`;
      text += `  Fast Priority:     ${fastPriority}\n`;
      text += `  Estimated Base:    ${baseFee}`;
      
      if (estimates.fallbackGasPrice) {
        text += `\n  (Used Fallback Price: ${formatUnits(estimates.fallbackGasPrice, 9)} Gwei)`;
      }
      
      return { text, actions: ['GET_POLYGON_GAS_ESTIMATES'], data: estimates };
    },
    examples: [],
  }
];

/**
 * Polygon Plugin for ElizaOS
 * 
 * A plugin that provides integration with Polygon (MATIC) blockchain,
 * allowing users to interact with both Ethereum (L1) and Polygon (L2) networks.
 * 
 * Features include:
 * - Standard RPC operations on both L1 and L2
 * - Account and balance management
 * - Block and transaction information 
 * - Token interactions (MATIC and ERC20)
 * - Validator interactions (staking, delegation)
 * - Bridge operations between L1 and L2
 */
class PolygonPlugin implements Plugin {
  name = 'polygon';
  description = 'Polygon (MATIC) blockchain integration';
  capabilities = {
    polygonRpc: 'Access to Polygon and Ethereum JSON-RPC nodes',
  };
  config?: PolygonPluginConfig;
  
  /**
   * Initialize the Polygon plugin
   */
  async init(config: Record<string, string>, runtime: IAgentRuntime): Promise<void> {
=======
  getL2BlockNumberAction,
  getMaticBalanceAction,
  getPolygonGasEstimatesAction,
  delegateL1Action,
  undelegateL1Action,
  withdrawRewardsAction,
  restakeRewardsL1Action,
  isL2BlockCheckpointedAction,
  heimdallVoteAction,
  heimdallSubmitProposalAction,
  heimdallTransferTokensAction,
];

// --- Define Providers --- //

/**
 * Provider to fetch and display Polygon-specific info like address, balance, gas.
 */
const polygonProviderInfo: Provider = {
  name: 'Polygon Provider Info',
  async get(runtime: IAgentRuntime, _message, state): Promise<ProviderResult> {
    try {
      // 1. Initialize WalletProvider to get address
      const polygonWalletProviderInstance = await initWalletProvider(runtime);
      if (!polygonWalletProviderInstance) {
        // Renamed to avoid conflict
        throw new Error(
          'Failed to initialize PolygonWalletProvider - check PRIVATE_KEY configuration'
        );
      }
      const agentAddress = polygonWalletProviderInstance.getAddress();
      if (!agentAddress) throw new Error('Could not determine agent address from provider');

      // 2. Get PolygonRpcService instance (should be already started)
      const polygonRpcService = runtime.getService<PolygonRpcService>(
        PolygonRpcService.serviceType
      );
      if (!polygonRpcService) {
        throw new Error('PolygonRpcService not available or not started');
      }

      // 3. Get L2 (Polygon) MATIC balance
      const maticBalanceWei = await polygonRpcService.getBalance(agentAddress, 'L2');
      const maticBalanceFormatted = ethers.formatEther(maticBalanceWei);

      // 4. Get Gas price info
      const gasEstimates = await getGasPriceEstimates(runtime);

      const agentName = state?.agentName || 'The agent';

      // 5. Format the text output
      let text = `${agentName}'s Polygon Status:\\n`;
      text += `  Wallet Address: ${agentAddress}\\n`;
      text += `  MATIC Balance: ${maticBalanceFormatted} MATIC\\n`;
      text += '  Current Gas Prices (Max Priority Fee Per Gas - Gwei):\\n';
      const safeLowGwei = gasEstimates.safeLow?.maxPriorityFeePerGas
        ? ethers.formatUnits(gasEstimates.safeLow.maxPriorityFeePerGas, 'gwei')
        : 'N/A';
      const averageGwei = gasEstimates.average?.maxPriorityFeePerGas
        ? ethers.formatUnits(gasEstimates.average.maxPriorityFeePerGas, 'gwei')
        : 'N/A';
      const fastGwei = gasEstimates.fast?.maxPriorityFeePerGas
        ? ethers.formatUnits(gasEstimates.fast.maxPriorityFeePerGas, 'gwei')
        : 'N/A';
      const baseFeeGwei = gasEstimates.estimatedBaseFee
        ? ethers.formatUnits(gasEstimates.estimatedBaseFee, 'gwei')
        : 'N/A';

      text += `    - Safe Low: ${safeLowGwei}\\n`;
      text += `    - Average:  ${averageGwei}\\n`; // Adjusted name to average
      text += `    - Fast:     ${fastGwei}\\n`;
      text += `  Estimated Base Fee (Gwei): ${baseFeeGwei}\\n`;

      return {
        text,
        data: {
          address: agentAddress,
          maticBalance: maticBalanceFormatted,
          gasEstimates: {
            safeLowGwei,
            averageGwei,
            fastGwei,
            baseFeeGwei,
          },
        },
        values: {
          // Provide raw values or formatted strings as needed
          address: agentAddress,
          maticBalance: maticBalanceFormatted,
          gas_safe_low_gwei: safeLowGwei,
          gas_average_gwei: averageGwei, // Changed key name
          gas_fast_gwei: fastGwei,
          gas_base_fee_gwei: baseFeeGwei,
        },
      };
    } catch (error) {
      logger.error('Error getting Polygon provider info:', error);
      const errorMessage = error instanceof Error ? error.message : String(error);

      // Create a more user-friendly message based on the error
      const userMessage = errorMessage.includes('private key')
        ? 'There was an issue with the wallet configuration. Please ensure PRIVATE_KEY is correctly set.'
        : `Error getting Polygon provider info: ${errorMessage}`;

      return {
        text: userMessage,
        data: { error: errorMessage },
        values: { error: errorMessage },
      };
    }
  },
};

const polygonProviders: Provider[] = [polygonWalletProvider, polygonProviderInfo];

// --- Define Services --- //
const polygonServices: (typeof Service)[] = [PolygonRpcService, HeimdallService];

// --- Plugin Definition --- //
export const polygonPlugin: Plugin = {
  name: '@elizaos/plugin-polygon',
  description: 'Plugin for interacting with the Polygon PoS network and staking.',

  // Configuration loaded from environment/character settings
  config: {
    POLYGON_RPC_URL: process.env.POLYGON_RPC_URL,
    ETHEREUM_RPC_URL: process.env.ETHEREUM_RPC_URL,
    PRIVATE_KEY: process.env.PRIVATE_KEY,
    POLYGONSCAN_KEY: process.env.POLYGONSCAN_KEY,
    HEIMDALL_RPC_URL: process.env.HEIMDALL_RPC_URL,
  },

  // Initialization logic
  async init(config: Record<string, unknown>, runtime: IAgentRuntime) {
    logger.info(`Initializing plugin: ${this.name}`);
>>>>>>> 70f45773
    try {
      // Add default RPC URLs if not provided
      const configWithDefaults = {
        ...config,
        POLYGON_RPC_URL: config.POLYGON_RPC_URL || DEFAULT_RPC_URLS.POLYGON_RPC_URL,
        ETHEREUM_RPC_URL: config.ETHEREUM_RPC_URL || DEFAULT_RPC_URLS.ETHEREUM_RPC_URL,
      };
      
      // Parse and validate config
      const parsedConfig = configSchema.safeParse(configWithDefaults);
      if (!parsedConfig.success) {
        const errorMessage = parsedConfig.error.issues
          .map((issue) => issue.message)
          .join(', ');
        throw new Error(`Invalid config: ${errorMessage}`);
      }
      
      // Set config if valid
      this.config = parsedConfig.data;
      logger.info('Polygon plugin initialized successfully');
      logger.debug(`Using Ethereum RPC: ${this.config.ETHEREUM_RPC_URL.substring(0, 20)}... and Polygon RPC: ${this.config.POLYGON_RPC_URL.substring(0, 20)}...`);
    } catch (error) {
      logger.error('Error initializing Polygon plugin:', error);
      throw error;
    }
  }
  
  getProviders(): Provider[] {
    return [];
  }
  
  getActions(): Action[] {
    return polygonActions;
  }
  
  getServices(): (typeof Service)[] {
    const polygonServices: (typeof Service)[] = [
      PolygonRpcService, 
      GovernanceService,
      PolygonBridgeService
    ];
    return polygonServices;
  }
}

export default PolygonPlugin;<|MERGE_RESOLUTION|>--- conflicted
+++ resolved
@@ -9,84 +9,53 @@
   elizaLogger,
 } from '@elizaos/core';
 import { z } from 'zod';
-
-<<<<<<< HEAD
+import { ethers } from 'ethers';
+
 // Import all action files
 import { transferPolygonAction } from './actions/transfer.js';
-import { delegatePolygonAction } from './actions/delegate.js';
+import { delegateL1Action } from './actions/delegateL1.js';
 import { getCheckpointStatusAction } from './actions/getCheckpointStatus.js';
 import { proposeGovernanceAction } from './actions/proposeGovernance.js';
 import { voteGovernanceAction } from './actions/voteGovernance.js';
 import { getValidatorInfoAction } from './actions/getValidatorInfo.js';
 import { getDelegatorInfoAction } from './actions/getDelegatorInfo.js';
-import { withdrawRewardsAction } from './actions/withdrawRewards.js';
+import { withdrawRewardsAction } from './actions/withdrawRewardsL1.js';
 import { bridgeDepositAction } from './actions/bridgeDeposit.js';
-import { getBlockNumberAction, getBlockDetailsAction } from './actions/getBlockInfo.js';
-import { getTransactionDetailsAction } from './actions/getTransactionInfo.js';
-import { getNativeBalanceAction, getERC20BalanceAction } from './actions/getBalanceInfo.js';
-import { getGovernanceInfoAction, getVotingPowerAction } from './actions/getGovernanceInfo.js';
-
-// Import providers and services
-import { WalletProvider } from './providers/PolygonWalletProvider.js';
-import { PolygonRpcService } from './services/PolygonRpcService.js';
-import { GovernanceService } from './services/GovernanceService.js';
-import { getGasPriceEstimates, GasPriceEstimates } from './services/GasService.js';
-import { PolygonBridgeService } from './services/PolygonBridgeService.js';
-
-// Import our custom formatters
-import { formatUnits } from './utils/formatters.js';
-
-// Import default configuration
-import { DEFAULT_RPC_URLS } from './config.js';
-=======
-import { transferPolygonAction } from './actions/transfer';
-import { delegateL1Action } from './actions/delegateL1';
-import { getCheckpointStatusAction } from './actions/getCheckpointStatus';
-import { proposeGovernanceAction } from './actions/proposeGovernance';
-import { voteGovernanceAction } from './actions/voteGovernance';
-import { getValidatorInfoAction } from './actions/getValidatorInfo';
-import { getDelegatorInfoAction } from './actions/getDelegatorInfo';
-import { withdrawRewardsAction } from './actions/withdrawRewardsL1';
-import { bridgeDepositAction } from './actions/bridgeDeposit';
-import { getL2BlockNumberAction } from './actions/getL2BlockNumber';
-import { getMaticBalanceAction } from './actions/getMaticBalance';
-import { getPolygonGasEstimatesAction } from './actions/getPolygonGasEstimates';
-import { undelegateL1Action } from './actions/undelegateL1';
-import { restakeRewardsL1Action } from './actions/restakeRewardsL1';
-import { isL2BlockCheckpointedAction } from './actions/isL2BlockCheckpointed';
-import { heimdallVoteAction } from './actions/heimdallVoteAction';
-import { heimdallSubmitProposalAction } from './actions/heimdallSubmitProposalAction';
-import { heimdallTransferTokensAction } from './actions/heimdallTransferTokensAction';
+import { getL2BlockNumberAction } from './actions/getL2BlockNumber.js';
+import { getMaticBalanceAction } from './actions/getMaticBalance.js';
+import { getPolygonGasEstimatesAction } from './actions/getPolygonGasEstimates.js';
+import { undelegateL1Action } from './actions/undelegateL1.js';
+import { restakeRewardsL1Action } from './actions/restakeRewardsL1.js';
+import { isL2BlockCheckpointedAction } from './actions/isL2BlockCheckpointed.js';
+import { heimdallVoteAction } from './actions/heimdallVoteAction.js';
+import { heimdallSubmitProposalAction } from './actions/heimdallSubmitProposalAction.js';
+import { heimdallTransferTokensAction } from './actions/heimdallTransferTokensAction.js';
 
 import {
   WalletProvider,
   initWalletProvider,
   polygonWalletProvider,
-} from './providers/PolygonWalletProvider';
+} from './providers/PolygonWalletProvider.js';
 import {
   PolygonRpcService,
   type ValidatorInfo,
   type DelegatorInfo,
   ValidatorStatus,
-} from './services/PolygonRpcService';
-import { HeimdallService } from './services/HeimdallService';
-import { getGasPriceEstimates, type GasPriceEstimates } from './services/GasService';
-import { parseBigIntString } from './utils'; // Import from utils
->>>>>>> 70f45773
+} from './services/PolygonRpcService.js';
+import { HeimdallService } from './services/HeimdallService.js';
+import { getGasPriceEstimates, type GasPriceEstimates } from './services/GasService.js';
+import { parseBigIntString } from './utils.js'; // Import from utils
 
 // --- Configuration Schema --- //
 const configSchema = z.object({
-  POLYGON_RPC_URL: z.string().url('Invalid Polygon RPC URL').min(1).default(DEFAULT_RPC_URLS.POLYGON_RPC_URL),
-  ETHEREUM_RPC_URL: z.string().url('Invalid Ethereum RPC URL').min(1).default(DEFAULT_RPC_URLS.ETHEREUM_RPC_URL),
+  POLYGON_RPC_URL: z.string().url('Invalid Polygon RPC URL').min(1),
+  ETHEREUM_RPC_URL: z.string().url('Invalid Ethereum RPC URL').min(1),
   PRIVATE_KEY: z.string().min(1, 'Private key is required'),
   POLYGONSCAN_KEY: z.string().min(1, 'PolygonScan API Key is required'),
-<<<<<<< HEAD
+  HEIMDALL_RPC_URL: z.string().url('Invalid Heimdall RPC URL').min(1).optional(),
   GOVERNOR_ADDRESS: z.string().optional(),
   TOKEN_ADDRESS: z.string().optional(),
   TIMELOCK_ADDRESS: z.string().optional(),
-=======
-  HEIMDALL_RPC_URL: z.string().url('Invalid Heimdall RPC URL').min(1).optional(),
->>>>>>> 70f45773
 });
 
 // Infer the type from the schema
@@ -94,7 +63,6 @@
 
 // --- Define Actions --- //
 const polygonActions: Action[] = [
-  // Core actions
   transferPolygonAction,
   getValidatorInfoAction,
   getDelegatorInfoAction,
@@ -102,89 +70,6 @@
   getCheckpointStatusAction,
   proposeGovernanceAction,
   voteGovernanceAction,
-<<<<<<< HEAD
-  withdrawRewardsAction,
-  delegatePolygonAction,
-  
-  // New modular actions for blockchain data access
-  getBlockNumberAction,
-  getBlockDetailsAction,
-  getTransactionDetailsAction,
-  getNativeBalanceAction,
-  getERC20BalanceAction,
-  
-  // Governance actions
-  getGovernanceInfoAction,
-  getVotingPowerAction,
-  
-  // Simple action for gas price estimates
-  {
-    name: 'GET_POLYGON_GAS_ESTIMATES',
-    description: 'Gets current gas price estimates for Polygon from PolygonScan.',
-    validate: async () => true,
-    handler: async (runtime: IAgentRuntime) => {
-      const estimates: GasPriceEstimates = await getGasPriceEstimates(runtime);
-      let text = 'Polygon Gas Estimates (Wei):\n';
-      
-      // Format priority fee per gas using our formatter
-      const safeLowPriority = estimates.safeLow?.maxPriorityFeePerGas
-        ? formatUnits(estimates.safeLow.maxPriorityFeePerGas, 9) + ' Gwei'
-        : 'N/A';
-      
-      const averagePriority = estimates.average?.maxPriorityFeePerGas
-        ? formatUnits(estimates.average.maxPriorityFeePerGas, 9) + ' Gwei'
-        : 'N/A';
-      
-      const fastPriority = estimates.fast?.maxPriorityFeePerGas
-        ? formatUnits(estimates.fast.maxPriorityFeePerGas, 9) + ' Gwei'
-        : 'N/A';
-      
-      const baseFee = estimates.estimatedBaseFee
-        ? formatUnits(estimates.estimatedBaseFee, 9) + ' Gwei'
-        : 'N/A';
-      
-      text += `  Safe Low Priority: ${safeLowPriority}\n`;
-      text += `  Average Priority:  ${averagePriority}\n`;
-      text += `  Fast Priority:     ${fastPriority}\n`;
-      text += `  Estimated Base:    ${baseFee}`;
-      
-      if (estimates.fallbackGasPrice) {
-        text += `\n  (Used Fallback Price: ${formatUnits(estimates.fallbackGasPrice, 9)} Gwei)`;
-      }
-      
-      return { text, actions: ['GET_POLYGON_GAS_ESTIMATES'], data: estimates };
-    },
-    examples: [],
-  }
-];
-
-/**
- * Polygon Plugin for ElizaOS
- * 
- * A plugin that provides integration with Polygon (MATIC) blockchain,
- * allowing users to interact with both Ethereum (L1) and Polygon (L2) networks.
- * 
- * Features include:
- * - Standard RPC operations on both L1 and L2
- * - Account and balance management
- * - Block and transaction information 
- * - Token interactions (MATIC and ERC20)
- * - Validator interactions (staking, delegation)
- * - Bridge operations between L1 and L2
- */
-class PolygonPlugin implements Plugin {
-  name = 'polygon';
-  description = 'Polygon (MATIC) blockchain integration';
-  capabilities = {
-    polygonRpc: 'Access to Polygon and Ethereum JSON-RPC nodes',
-  };
-  config?: PolygonPluginConfig;
-  
-  /**
-   * Initialize the Polygon plugin
-   */
-  async init(config: Record<string, string>, runtime: IAgentRuntime): Promise<void> {
-=======
   getL2BlockNumberAction,
   getMaticBalanceAction,
   getPolygonGasEstimatesAction,
@@ -320,50 +205,43 @@
   // Initialization logic
   async init(config: Record<string, unknown>, runtime: IAgentRuntime) {
     logger.info(`Initializing plugin: ${this.name}`);
->>>>>>> 70f45773
     try {
-      // Add default RPC URLs if not provided
-      const configWithDefaults = {
-        ...config,
-        POLYGON_RPC_URL: config.POLYGON_RPC_URL || DEFAULT_RPC_URLS.POLYGON_RPC_URL,
-        ETHEREUM_RPC_URL: config.ETHEREUM_RPC_URL || DEFAULT_RPC_URLS.ETHEREUM_RPC_URL,
-      };
-      
-      // Parse and validate config
-      const parsedConfig = configSchema.safeParse(configWithDefaults);
-      if (!parsedConfig.success) {
-        const errorMessage = parsedConfig.error.issues
-          .map((issue) => issue.message)
-          .join(', ');
-        throw new Error(`Invalid config: ${errorMessage}`);
-      }
-      
-      // Set config if valid
-      this.config = parsedConfig.data;
-      logger.info('Polygon plugin initialized successfully');
-      logger.debug(`Using Ethereum RPC: ${this.config.ETHEREUM_RPC_URL.substring(0, 20)}... and Polygon RPC: ${this.config.POLYGON_RPC_URL.substring(0, 20)}...`);
+      // Validate configuration
+      const validatedConfig = await configSchema.parseAsync(config);
+      logger.info('Polygon plugin configuration validated successfully.');
+
+      // Store validated config in runtime settings for services/actions/providers to access
+      // This assumes runtime has a way to store validated plugin config or settings are global
+      for (const [key, value] of Object.entries(validatedConfig)) {
+        if (!runtime.getSetting(key)) {
+          logger.warn(
+            `Setting ${key} was validated but not found via runtime.getSetting. Ensure it is loaded globally before plugin init.`
+          );
+        }
+      }
     } catch (error) {
-      logger.error('Error initializing Polygon plugin:', error);
+      if (error instanceof z.ZodError) {
+        logger.error('Invalid Polygon plugin configuration:', error.errors);
+        throw new Error(
+          `Invalid Polygon plugin configuration: ${error.errors.map((e) => `${e.path.join('.')}: ${e.message}`).join('; ')}`
+        );
+      }
+      logger.error('Error during Polygon plugin initialization:', error);
       throw error;
     }
-  }
-  
-  getProviders(): Provider[] {
-    return [];
-  }
-  
-  getActions(): Action[] {
-    return polygonActions;
-  }
-  
-  getServices(): (typeof Service)[] {
-    const polygonServices: (typeof Service)[] = [
-      PolygonRpcService, 
-      GovernanceService,
-      PolygonBridgeService
-    ];
-    return polygonServices;
-  }
-}
-
-export default PolygonPlugin;+  },
+
+  // Register components
+  actions: polygonActions,
+  providers: polygonProviders,
+  services: polygonServices,
+
+  // Optional lifecycle methods, models, tests, routes, events
+  models: {},
+  tests: [],
+  routes: [],
+  events: {},
+};
+
+// Default export for ElizaOS to load
+export default polygonPlugin;