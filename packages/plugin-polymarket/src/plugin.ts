import type { Plugin } from '@elizaos/core';
import {
  type Action,
  type Content,
  type GenerateTextParams,
  type HandlerCallback,
  type IAgentRuntime,
  type Memory,
  ModelType,
  type Provider,
  type ProviderResult,
  Service,
  type State,
  logger,
} from '@elizaos/core';
import { z } from 'zod';
import { retrieveAllMarketsAction } from './actions/retrieveAllMarkets';
import { getSimplifiedMarketsAction } from './actions/getSimplifiedMarkets';
import { getMarketDetailsAction } from './actions/getMarketDetails';
import { getOrderBookSummaryAction } from './actions/getOrderBookSummary';
import { getOrderBookDepthAction } from './actions/getOrderBookDepth';
import { getBestPriceAction } from './actions/getBestPrice';
import { getMidpointPriceAction } from './actions/getMidpointPrice';
import { getSpreadAction } from './actions/getSpread';
import { getSamplingMarkets } from './actions/getSamplingMarkets';
import { getClobMarkets } from './actions/getClobMarkets';
import { getOpenMarkets } from './actions/getOpenMarkets';
import { getPriceHistory } from './actions/getPriceHistory';
import { placeOrderAction } from './actions/placeOrder';
<<<<<<< HEAD
import { getOrderDetailsAction } from './actions/getOrderDetails';
import { checkOrderScoringAction } from './actions/checkOrderScoring';
import { getActiveOrdersAction } from './actions/getActiveOrders';
import { getAccountAccessStatusAction } from './actions/getAccountAccessStatus';
import { getTradeHistoryAction } from './actions/getTradeHistory';
=======
import { createApiKeyAction } from './actions/createApiKey';
import { revokeApiKeyAction } from './actions/revokeApiKey';
import { getAllApiKeysAction } from './actions/getAllApiKeys';
>>>>>>> e49b8355

/**
 * Define the configuration schema for the Polymarket plugin
 */
const configSchema = z.object({
  CLOB_API_URL: z
    .string()
    .url('CLOB API URL must be a valid URL')
    .optional()
    .default('https://clob.polymarket.com')
    .transform((val) => {
      if (!val) {
        console.warn('Warning: CLOB_API_URL not provided, using default');
      }
      return val;
    }),
  WALLET_PRIVATE_KEY: z
    .string()
    .min(1, 'Wallet private key cannot be empty')
    .optional()
    .transform((val) => {
      if (!val) {
        console.warn('Warning: WALLET_PRIVATE_KEY not provided, trading features will be disabled');
      }
      return val;
    }),
  PRIVATE_KEY: z
    .string()
    .min(1, 'Private key cannot be empty')
    .optional()
    .transform((val) => {
      if (!val) {
        console.warn('Warning: PRIVATE_KEY not provided, will use WALLET_PRIVATE_KEY instead');
      }
      return val;
    }),
  CLOB_API_KEY: z
    .string()
    .min(1, 'CLOB API key cannot be empty')
    .optional()
    .transform((val) => {
      if (!val) {
        console.warn('Warning: CLOB_API_KEY not provided, using wallet-based authentication');
      }
      return val;
    }),
  POLYMARKET_PRIVATE_KEY: z
    .string()
    .min(1, 'Private key cannot be empty')
    .optional()
    .transform((val) => {
      if (!val) {
        console.warn(
          'Warning: POLYMARKET_PRIVATE_KEY not provided, will use WALLET_PRIVATE_KEY instead'
        );
      }
      return val;
    }),
});

/**
 * Polymarket Service for managing CLOB connections and state
 */
export class PolymarketService extends Service {
  static serviceType = 'polymarket';
  capabilityDescription =
    'This service provides access to Polymarket prediction markets through the CLOB API.';

  constructor(runtime: IAgentRuntime) {
    super(runtime);
  }

  static async start(runtime: IAgentRuntime) {
    logger.info('*** Starting Polymarket service ***');
    const service = new PolymarketService(runtime);
    return service;
  }

  static async stop(runtime: IAgentRuntime) {
    logger.info('*** Stopping Polymarket service ***');
    const service = runtime.getService(PolymarketService.serviceType);
    if (!service) {
      throw new Error('Polymarket service not found');
    }
    service.stop();
  }

  async stop() {
    logger.info('*** Stopping Polymarket service instance ***');
  }
}

/**
 * Example provider for Polymarket market data
 */
const polymarketProvider: Provider = {
  name: 'POLYMARKET_PROVIDER',
  description: 'Provides current Polymarket market information and context',

  get: async (runtime: IAgentRuntime, message: Memory, state: State): Promise<ProviderResult> => {
    try {
      const clobApiUrl = runtime.getSetting('CLOB_API_URL') || 'https://clob.polymarket.com';

      return {
        text: `Connected to Polymarket CLOB at ${clobApiUrl}. Ready to fetch market data and execute trades.`,
        values: {
          clobApiUrl,
          serviceStatus: 'active',
          featuresAvailable: ['market_data', 'price_feeds', 'order_book'],
        },
        data: {
          timestamp: new Date().toISOString(),
          service: 'polymarket',
        },
      };
    } catch (error) {
      logger.error('Error in Polymarket provider:', error);
      return {
        text: 'Polymarket service is currently unavailable.',
        values: {
          serviceStatus: 'error',
          error: error instanceof Error ? error.message : 'Unknown error',
        },
        data: {
          timestamp: new Date().toISOString(),
          service: 'polymarket',
        },
      };
    }
  },
};

const plugin: Plugin = {
  name: 'polymarket',
  description: 'A plugin for interacting with Polymarket prediction markets',
  config: {
    CLOB_API_URL: process.env.CLOB_API_URL,
    WALLET_PRIVATE_KEY: process.env.WALLET_PRIVATE_KEY,
    PRIVATE_KEY: process.env.PRIVATE_KEY,
    CLOB_API_KEY: process.env.CLOB_API_KEY,
    POLYMARKET_PRIVATE_KEY: process.env.POLYMARKET_PRIVATE_KEY,
  },
  async init(config: Record<string, string>) {
    logger.info('*** Initializing Polymarket plugin ***');
    try {
      const validatedConfig = await configSchema.parseAsync(config);

      // Set all environment variables at once
      for (const [key, value] of Object.entries(validatedConfig)) {
        if (value) process.env[key] = value;
      }

      logger.info('Polymarket plugin initialized successfully');
    } catch (error) {
      if (error instanceof z.ZodError) {
        throw new Error(
          `Invalid Polymarket plugin configuration: ${error.errors.map((e) => e.message).join(', ')}`
        );
      }
      throw error;
    }
  },
  services: [PolymarketService],
  actions: [
    retrieveAllMarketsAction,
    getSimplifiedMarketsAction,
    getSamplingMarkets,
    getClobMarkets,
    getOpenMarkets,
    getPriceHistory,
    getMarketDetailsAction,
    getOrderBookSummaryAction,
    getOrderBookDepthAction,
    getBestPriceAction,
    getMidpointPriceAction,
    getSpreadAction,
    placeOrderAction,
<<<<<<< HEAD
    getOrderDetailsAction,
    checkOrderScoringAction,
    getActiveOrdersAction,
    getAccountAccessStatusAction,
    getTradeHistoryAction,
=======
    createApiKeyAction,
    revokeApiKeyAction,
    getAllApiKeysAction,
>>>>>>> e49b8355
  ],
  providers: [polymarketProvider],
};

export default plugin;<|MERGE_RESOLUTION|>--- conflicted
+++ resolved
@@ -27,17 +27,17 @@
 import { getOpenMarkets } from './actions/getOpenMarkets';
 import { getPriceHistory } from './actions/getPriceHistory';
 import { placeOrderAction } from './actions/placeOrder';
-<<<<<<< HEAD
+import { createApiKeyAction } from './actions/createApiKey';
+import { revokeApiKeyAction } from './actions/revokeApiKey';
+import { getAllApiKeysAction } from './actions/getAllApiKeys';
 import { getOrderDetailsAction } from './actions/getOrderDetails';
 import { checkOrderScoringAction } from './actions/checkOrderScoring';
 import { getActiveOrdersAction } from './actions/getActiveOrders';
 import { getAccountAccessStatusAction } from './actions/getAccountAccessStatus';
 import { getTradeHistoryAction } from './actions/getTradeHistory';
-=======
-import { createApiKeyAction } from './actions/createApiKey';
-import { revokeApiKeyAction } from './actions/revokeApiKey';
-import { getAllApiKeysAction } from './actions/getAllApiKeys';
->>>>>>> e49b8355
+import { handleAuthenticationAction } from './actions/handleAuthentication';
+import { setupWebsocketAction } from './actions/setupWebsocket';
+import { handleRealtimeUpdatesAction } from './actions/handleRealtimeUpdates';
 
 /**
  * Define the configuration schema for the Polymarket plugin
@@ -215,17 +215,17 @@
     getMidpointPriceAction,
     getSpreadAction,
     placeOrderAction,
-<<<<<<< HEAD
+    createApiKeyAction,
+    revokeApiKeyAction,
+    getAllApiKeysAction,
     getOrderDetailsAction,
     checkOrderScoringAction,
     getActiveOrdersAction,
     getAccountAccessStatusAction,
     getTradeHistoryAction,
-=======
-    createApiKeyAction,
-    revokeApiKeyAction,
-    getAllApiKeysAction,
->>>>>>> e49b8355
+    handleAuthenticationAction,
+    setupWebsocketAction,
+    handleRealtimeUpdatesAction,
   ],
   providers: [polymarketProvider],
 };
