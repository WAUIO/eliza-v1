--- conflicted
+++ resolved
@@ -37,11 +37,8 @@
     '@elizaos/plugin-discord',
     '@elizaos/plugin-pdf',
     '@elizaos/plugin-video-understanding',
-<<<<<<< HEAD
     '@elizaos/plugin-telegram',
-=======
     '@elizaos/plugin-bootstrap',
->>>>>>> a4693571
   ],
   settings: {
     secrets: {
