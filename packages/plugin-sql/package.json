--- conflicted
+++ resolved
@@ -1,10 +1,6 @@
 {
 	"name": "@elizaos/plugin-sql",
-<<<<<<< HEAD
 	"version": "1.0.0-alpha.24",
-=======
-	"version": "1.0.0-alpha.23",
->>>>>>> 946c83da
 	"type": "module",
 	"main": "dist/index.js",
 	"module": "dist/index.js",
@@ -26,11 +22,7 @@
 	],
 	"dependencies": {
 		"@electric-sql/pglite": "^0.2.17",
-<<<<<<< HEAD
-		"@elizaos/core": "^1.0.0-alpha.24",
-=======
 		"@elizaos/core": "workspace:*",
->>>>>>> 946c83da
 		"@types/pg": "8.11.10",
 		"drizzle-kit": "^0.30.4",
 		"drizzle-orm": "^0.39.1",
